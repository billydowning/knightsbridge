// Knightsbridge Chess Backend Server
// Updated: 2025-07-23 - DigitalOcean App Platform migration
// Optimized for stable WebSocket connections
require('dotenv').config();



const express = require('express');
const http = require('http');
const socketIo = require('socket.io');
const cors = require('cors');
const rateLimit = require('express-rate-limit');
const { pool: getPool, initializePool, testConnection, roomService, chatService } = require('./database');
const security = require('./security');

// Chess starting position (FEN notation)
const STARTING_POSITION = 'rnbqkbnr/pppppppp/8/8/8/8/PPPPPPPP/RNBQKBNR w KQkq - 0 1';

console.log('🚀 Starting Knightsbridge Chess Backend Server...');
console.log('📋 Environment:', process.env.NODE_ENV);
console.log('🔧 Debug mode:', process.env.DEBUG);
console.log('🌊 Platform: DigitalOcean App Platform');

// CORS origins configuration
const corsOrigins = process.env.NODE_ENV === 'production' 
  ? ["https://knightsbridge.vercel.app", "https://knightsbridge-app-35xls.ondigitalocean.app"]
  : ["http://localhost:5173", "http://localhost:3000", "https://knightsbridge.vercel.app"];

// Check for DigitalOcean CA certificate environment variables
const possibleCAVars = ['DATABASE_CA_CERT', 'DB_CA_CERT', 'CA_CERT', 'DIGITALOCEAN_CA_CERT', 'POSTGRES_CA_CERT'];
for (const varName of possibleCAVars) {
  if (process.env[varName]) {
    console.log(`🔌 Found CA certificate in environment variable: ${varName}`);
  }
}

const app = express();
const server = http.createServer(app);

// DigitalOcean App Platform optimized Socket.IO configuration
const io = socketIo(server, {
  cors: {
    origin: true, // Allow all origins for now to debug
    methods: ["GET", "POST", "OPTIONS"],
    credentials: true,
    allowedHeaders: ["Content-Type", "Authorization", "X-Requested-With"]
  },
  transports: ['websocket', 'polling'], // Allow fallback to polling
  pingTimeout: 60000, // 60 seconds
  pingInterval: 25000, // 25 seconds
  upgradeTimeout: 10000, // 10 seconds
  allowEIO3: true, // Allow Engine.IO v3 clients
  maxHttpBufferSize: 1e6, // 1MB max message size
  // Use default Socket.IO path
});

// Initialize database connection and create tables
async function initializeDatabase() {
  try {
    console.log('🔌 Connecting to PostgreSQL database...');
    
    // Check if we have the required environment variables
    if (!process.env.DATABASE_URL) {
      console.log('⚠️ DATABASE_URL not set - running in test mode without database');
      console.log('📝 WebSocket functionality will work but room/chat data will not persist');
      return true; // Allow server to start without database
    }
    
    const connected = await testConnection();
    if (!connected) {
      console.error('❌ Database connection test failed');
      throw new Error('Database connection test failed');
    }
    
    console.log('✅ Database connection successful');
    
    console.log('🏗️ Creating escrows table...');
    const createEscrowsTable = `
      CREATE TABLE IF NOT EXISTS escrows (
        id UUID PRIMARY KEY DEFAULT gen_random_uuid(),
        room_id VARCHAR(100) NOT NULL,
        player_wallet VARCHAR(44) NOT NULL,
        escrow_amount DECIMAL(20, 9) NOT NULL,
        status VARCHAR(20) DEFAULT 'pending' CHECK (status IN ('pending', 'confirmed', 'released', 'refunded')),
        blockchain_tx_id VARCHAR(100),
        created_at TIMESTAMP WITH TIME ZONE DEFAULT NOW(),
        updated_at TIMESTAMP WITH TIME ZONE DEFAULT NOW(),
        UNIQUE(room_id, player_wallet)
      )
    `;
    
    const poolInstance = getPool();
    await poolInstance.query(createEscrowsTable);
    console.log('✅ Escrows table created/verified successfully');
    
    console.log('🏗️ Creating chat_messages table...');
    const createChatMessagesTable = `
      CREATE TABLE IF NOT EXISTS chat_messages (
        id UUID PRIMARY KEY DEFAULT gen_random_uuid(),
        game_id VARCHAR(100) NOT NULL,
        player_id VARCHAR(255) NOT NULL,
        player_name VARCHAR(100),
        message TEXT NOT NULL,
        message_type VARCHAR(50) DEFAULT 'chat' CHECK (message_type IN ('chat', 'system', 'draw_offer', 'resignation')),
        is_deleted BOOLEAN DEFAULT FALSE,
        created_at TIMESTAMP WITH TIME ZONE DEFAULT NOW(),
        updated_at TIMESTAMP WITH TIME ZONE DEFAULT NOW()
      )
    `;
    
    await poolInstance.query(createChatMessagesTable);
    console.log('✅ Chat messages table created/verified successfully');
    
    // Create game states table for storing full game state
    console.log('🏗️ Creating game_states table...');
    const createGameStatesTable = `
      CREATE TABLE IF NOT EXISTS game_states (
        id UUID PRIMARY KEY DEFAULT gen_random_uuid(),
        room_id VARCHAR(100) NOT NULL,
        game_state JSONB NOT NULL,
        created_at TIMESTAMP WITH TIME ZONE DEFAULT NOW(),
        updated_at TIMESTAMP WITH TIME ZONE DEFAULT NOW(),
        UNIQUE(room_id)
      )
    `;
    await poolInstance.query(createGameStatesTable);
    console.log('✅ Game states table created/verified successfully');
    
    return true;
  } catch (error) {
    console.error('❌ Database initialization error:', error.message, '- Code:', error.code);
    console.error('❌ Full error details:', error);
    // Continue running for health checks - don't throw
    return false;
  }
}

// Server health monitoring
let connectionStats = {
  totalConnections: 0,
  totalDisconnections: 0,
  currentConnections: 0,
  lastReset: Date.now()
};

// In-memory storage for testing (when DATABASE_URL is not set)
const testRooms = new Map();
const testChatMessages = new Map();

// Reset stats every hour
setInterval(() => {
  console.log('📊 Connection stats reset:', connectionStats);
  connectionStats = {
    totalConnections: 0,
    totalDisconnections: 0,
    currentConnections: io.engine.clientsCount,
    lastReset: Date.now()
  };
}, 3600000); // 1 hour

// Log server health every 5 minutes
setInterval(() => {
  console.log('🏥 Server health check:', {
    uptime: process.uptime(),
    memoryUsage: process.memoryUsage(),
    connectedSockets: io.engine.clientsCount,
    connectionStats,
    timestamp: new Date().toISOString()
  });
}, 300000); // 5 minutes

// Database connection will be tested in initializeDatabase()

// Debug logging for HTTP requests
app.use((req, res, next) => {
  console.log(`🌐 HTTP Request: ${req.method} ${req.url} from ${req.ip}`);
  next();
});

// CORS configuration
app.use(cors({
  origin: true, // Allow all origins for now to debug
  credentials: true,
  methods: ["GET", "POST", "PUT", "DELETE", "OPTIONS"],
  allowedHeaders: ["Content-Type", "Authorization", "X-Requested-With"]
}));

// JSON body parser middleware
app.use(express.json({ limit: '10mb' }));
app.use(express.urlencoded({ extended: true, limit: '10mb' }));

// Socket.io setup (already configured above)
console.log('🚀 Socket.io server initialized with CORS origins:', corsOrigins);

// Rate limiting middleware
const limiter = rateLimit({
  windowMs: 15 * 60 * 1000, // 15 minutes
  max: 100, // limit each IP to 100 requests per windowMs
  message: 'Too many requests from this IP, please try again later.',
  standardHeaders: true,
  legacyHeaders: false,
});

app.use(limiter);

// Root endpoint to test server accessibility
app.get('/', (req, res) => {
  console.log('🌐 Root endpoint called');
  res.json({
    message: 'Knightsbridge Chess Server is running! 🎯',
    status: 'healthy',
    timestamp: new Date().toISOString(),
    environment: process.env.NODE_ENV,
    port: process.env.PORT || 3001,
    databaseUrl: process.env.DATABASE_URL ? 'Configured' : 'Not set',
    databaseCaCert: process.env.DATABASE_CA_CERT ? 'Configured' : 'Not set'
  });
});

// Health check endpoint
app.get('/health', (req, res) => {
  console.log('🏥 Health check endpoint called');
  res.json({
    message: 'Knightsbridge Chess Backend is running!',
    status: 'healthy',
    timestamp: new Date().toISOString(),
    environment: process.env.NODE_ENV,
    port: process.env.PORT || 3001,
    databaseUrl: process.env.DATABASE_URL ? 'Configured' : 'Not set',
    databaseCaCert: process.env.DATABASE_CA_CERT ? 'Configured' : 'Not set'
  });
});

// API Routes
const apiRoutes = require('./routes/api');
app.use('/api', apiRoutes);

// Test endpoint to verify backend is working (with database check)
app.get('/test-db', async (req, res) => {
  console.log('🧪 Test endpoint with database called');
  
  try {
    // Test database connection
    const dbConnected = await testConnection();
    
    res.json({ 
      message: 'Backend is working!', 
      timestamp: new Date().toISOString(),
      environment: process.env.NODE_ENV,
      databaseConnected: dbConnected,
      activeConnections: io.engine.clientsCount
    });
  } catch (error) {
    console.error('❌ Test endpoint error:', error);
    res.status(500).json({ 
      message: 'Backend error', 
      error: error.message 
    });
  }
});

// Debug endpoint to see current state
app.get('/debug', async (req, res) => {
  console.log('🔍 Debug endpoint called');
  
  try {
    // Get room count from database
    const poolInstance = getPool();
    const result = await poolInstance.query('SELECT COUNT(*) as room_count FROM games');
    const roomCount = result.rows[0].room_count;
    
    const debugInfo = {
      roomCount: parseInt(roomCount),
      activeConnections: io.engine.clientsCount,
      environment: process.env.NODE_ENV,
      databaseConnected: await testConnection()
    };
    res.json(debugInfo);
  } catch (error) {
    console.error('❌ Debug endpoint error:', error);
    res.status(500).json({ error: error.message });
  }
});

// Socket.IO test endpoint
app.get('/socket-test', (req, res) => {
  console.log('🔌 Socket.IO test endpoint called');
  res.json({
    message: 'Socket.IO server is running',
    socketIO: {
      engine: {
        clientsCount: io.engine.clientsCount,
        upgradeTimeout: io.engine.upgradeTimeout,
        pingTimeout: io.engine.pingTimeout,
        pingInterval: io.engine.pingInterval
      },
      path: io.path(),
      transports: io.engine.opts.transports
    },
    timestamp: new Date().toISOString()
  });
});

// Debug endpoint to list all rooms
app.get('/debug/rooms', async (req, res) => {
  try {
    const poolInstance = getPool();
    const result = await poolInstance.query('SELECT room_id, player_white_wallet, player_black_wallet, game_state FROM games');
    const rooms = result.rows.map(row => row.room_id);
    
    res.json({
      roomCount: rooms.length,
      rooms: rooms,
      gameStates: [], // Will be implemented later
      playerSessions: [] // Will be implemented later
    });
  } catch (error) {
    console.error('❌ Debug rooms error:', error);
    res.status(500).json({ error: error.message });
  }
});

// Debug endpoint to test chat_messages table
app.get('/debug/chat-test', async (req, res) => {
  try {
    const poolInstance = getPool();
    
    // Test if chat_messages table exists
    const tableCheck = await poolInstance.query(`
      SELECT EXISTS (
        SELECT FROM information_schema.tables 
        WHERE table_schema = 'public' 
        AND table_name = 'chat_messages'
      );
    `);
    
    const tableExists = tableCheck.rows[0].exists;
    
    if (tableExists) {
      // Try to insert a test message
      const testMessage = {
        game_id: 'TEST-ROOM-' + Date.now(),
        player_id: 'TEST-WALLET-' + Date.now(),
        player_name: 'Test Player',
        message: 'Test message from debug endpoint',
        created_at: new Date()
      };
      
      await poolInstance.query(
        'INSERT INTO chat_messages (game_id, player_id, player_name, message, created_at) VALUES ($1, $2, $3, $4, $5)',
        [testMessage.game_id, testMessage.player_id, testMessage.player_name, testMessage.message, testMessage.created_at]
      );
      
      // Try to retrieve the message
      const result = await poolInstance.query('SELECT * FROM chat_messages WHERE game_id = $1', [testMessage.game_id]);
      
      res.json({
        success: true,
        tableExists: true,
        testMessage: testMessage,
        retrievedMessage: result.rows[0],
        message: 'Chat messages table is working correctly'
      });
    } else {
      res.json({
        success: false,
        tableExists: false,
        message: 'Chat messages table does not exist'
      });
    }
  } catch (error) {
    console.error('❌ Debug chat test error:', error);
    res.status(500).json({ 
      success: false,
      error: error.message,
      stack: error.stack
    });
  }
});

// Debug endpoint to check specific room
app.get('/debug/room/:roomId', async (req, res) => {
  const roomId = req.params.roomId;
  
  try {
    const poolInstance = getPool();
    const result = await poolInstance.query('SELECT room_id, player_white_wallet, player_black_wallet, game_state FROM games WHERE room_id = $1', [roomId]);
    const room = result.rows[0];

    if (!room) {
      res.json({ error: 'Room not found' });
      return;
    }
    
    res.json({
      roomId: room.room_id,
      playerWhiteWallet: room.player_white_wallet,
      playerBlackWallet: room.player_black_wallet,
      gameState: room.game_state,
      lastUpdated: room.updated_at
    });
  } catch (error) {
    console.error('❌ Debug room error:', error);
    res.status(500).json({ error: error.message });
  }
});

// Debug endpoint to clear all rooms
app.get('/debug/clear', async (req, res) => {
  try {
    const poolInstance = getPool();
    await poolInstance.query('DELETE FROM games');
    await poolInstance.query('DELETE FROM moves');
    await poolInstance.query('DELETE FROM chat_messages');
    console.log('🧹 All rooms cleared from database');
    res.json({ 
      message: 'All rooms cleared from database', 
      currentRooms: 0
    });
  } catch (error) {
    console.error('❌ Error clearing rooms:', error);
    res.status(500).json({ error: error.message });
  }
});

// Create escrows table endpoint
app.get('/create-escrows-table', async (req, res) => {
  try {
    console.log('🏗️ Creating escrows table...');
    
    const createEscrowsTable = `
      CREATE TABLE IF NOT EXISTS escrows (
        id UUID PRIMARY KEY DEFAULT gen_random_uuid(),
        room_id VARCHAR(100) NOT NULL,
        player_wallet VARCHAR(44) NOT NULL,
        escrow_amount DECIMAL(20, 9) NOT NULL,
        status VARCHAR(20) DEFAULT 'pending' CHECK (status IN ('pending', 'confirmed', 'released', 'refunded')),
        blockchain_tx_id VARCHAR(100),
        created_at TIMESTAMP WITH TIME ZONE DEFAULT NOW(),
        updated_at TIMESTAMP WITH TIME ZONE DEFAULT NOW(),
        UNIQUE(room_id, player_wallet)
      )
    `;
    
    const poolInstance = getPool();
    await poolInstance.query(createEscrowsTable);
    console.log('✅ Escrows table created successfully');
    
    res.json({ 
      success: true,
      message: 'Escrows table created successfully'
    });
  } catch (error) {
    console.error('❌ Error creating escrows table:', error);
    res.status(500).json({ error: error.message });
  }
});

// Clear escrows endpoint
app.get('/clear-escrows', async (req, res) => {
  try {
    console.log('🧹 Clearing escrows table...');
    
    const poolInstance = getPool();
    await poolInstance.query('DELETE FROM escrows');
    console.log('✅ Escrows table cleared successfully');
    
    res.json({ 
      success: true,
      message: 'Escrows table cleared successfully'
    });
  } catch (error) {
    console.error('❌ Error clearing escrows:', error);
    res.status(500).json({ error: error.message });
  }
});

// 🚛 TOYOTA RELIABILITY: Safe database migrations
app.get('/migrate-database', async (req, res) => {
  try {
    console.log('🚛 Starting safe database migrations...');
    
    // Test if we can load the MigrationRunner
    let MigrationRunner;
    try {
      MigrationRunner = require('./migration-runner');
      console.log('✅ MigrationRunner loaded successfully');
    } catch (requireError) {
      console.error('❌ Failed to load MigrationRunner:', requireError);
      return res.status(500).json({
        success: false,
        error: 'Failed to load migration system',
        details: requireError.message
      });
    }
    
    const runner = new MigrationRunner(process.env.DATABASE_URL);
    const result = await runner.runMigrations();
    
    if (result.success) {
      console.log(`✅ Migrations completed: ${result.applied} applied, ${result.total} total`);
      res.json({
        success: true,
        message: 'Database migrations completed successfully',
        migrationsApplied: result.applied,
        totalMigrations: result.total
      });
    } else {
      console.error('❌ Migration failed:', result.error);
      res.status(500).json({
        success: false,
        error: 'Migration failed',
        details: result.error
      });
    }
    
    await runner.close();
    
  } catch (error) {
    console.error('❌ Error running migrations:', error);
    res.status(500).json({
      success: false,
      error: 'Failed to run migrations',
      details: error.message
    });
  }
});

// Simple test endpoint to verify deployment
app.get('/test-migration-system', (req, res) => {
  res.json({
    success: true,
    message: 'Migration system endpoint is available',
    timestamp: new Date().toISOString()
  });
});

// 🔍 DEBUG: Check if moves are stored in database
app.get('/debug/game-moves/:roomId', async (req, res) => {
  try {
    const { roomId } = req.params;
    const poolInstance = getPool();
    
    // Get game ID from room ID
    const gameResult = await poolInstance.query('SELECT id, room_id, move_count, game_state FROM games WHERE room_id = $1', [roomId]);
    
    if (gameResult.rows.length === 0) {
      return res.json({
        success: false,
        error: 'Game not found',
        roomId
      });
    }
    
    const game = gameResult.rows[0];
    const gameId = game.id;
    
    // Get all moves for this game
    const movesResult = await poolInstance.query(
      'SELECT * FROM game_moves WHERE game_id = $1 ORDER BY move_number ASC',
      [gameId]
    );
    
    // Get validation data
    const validationsResult = await poolInstance.query(
      'SELECT validation_type, status, score, details FROM game_validations WHERE game_id = $1',
      [gameId]
    );
    
    res.json({
      success: true,
      roomId,
      gameData: {
        gameId,
        moveCountInGames: game.move_count,
        gameState: game.game_state
      },
      movesStored: {
        count: movesResult.rows.length,
        moves: movesResult.rows
      },
      validations: validationsResult.rows,
      timestamp: new Date().toISOString()
    });
    
  } catch (error) {
    console.error('❌ Debug game moves error:', error);
    res.status(500).json({
      success: false,
      error: error.message
    });
  }
});

// 🧪 Test validation system deployment
app.get('/test-validation-system', async (req, res) => {
  try {
    console.log('🧪 Testing validation system...');
    
    // Test if we can load the validation classes
    const GameValidator = require('./game-validator');
    const PayoutValidator = require('./payout-validator');
    
    console.log('✅ Validation classes loaded successfully');
    
    // Test basic instantiation with mock chess engine
    const BackendChessEngine = require('./chess-engine');
    const chessEngine = new BackendChessEngine();
    
    const gameValidator = new GameValidator(getPool(), chessEngine);
    const payoutValidator = new PayoutValidator(getPool(), chessEngine);
    
    console.log('✅ Validation instances created successfully');
    
    res.json({
      success: true,
      message: 'Validation system is operational',
      components: {
        gameValidator: 'loaded',
        payoutValidator: 'loaded',
        chessEngine: 'mock_loaded'
      },
      timestamp: new Date().toISOString()
    });
    
  } catch (error) {
    console.error('❌ Validation system test failed:', error);
    res.status(500).json({
      success: false,
      error: 'Validation system not available',
      details: error.message,
      timestamp: new Date().toISOString()
    });
  }
});

// 🔍 Manual game validation endpoint for testing
app.post('/api/games/:roomId/validate', async (req, res) => {
  try {
    const { roomId } = req.params;
    console.log(`🔍 Manual validation requested for room: ${roomId}`);
    
    // Get game ID from room ID
    const gameResult = await getPool().query('SELECT id FROM games WHERE room_id = $1', [roomId]);
    if (gameResult.rows.length === 0) {
      return res.status(404).json({
        success: false,
        error: 'Game not found',
        roomId
      });
    }
    
    const gameId = gameResult.rows[0].id;
    
    // Load validation classes
    const GameValidator = require('./game-validator');
    const PayoutValidator = require('./payout-validator');
    
    // 🚛 TOYOTA FIX: Use real chess engine for accurate validation
    const BackendChessEngine = require('./chess-engine');
    const chessEngine = new BackendChessEngine();
    
    // Run validation
    const gameValidator = new GameValidator(getPool(), chessEngine);
    const validationResults = await gameValidator.validateGame(gameId);
    
    // Check payout readiness
    const payoutReadiness = await gameValidator.isGameReadyForPayout(gameId);
    
    res.json({
      success: true,
      roomId,
      gameId,
      validationResults,
      payoutReadiness,
      timestamp: new Date().toISOString()
    });
    
  } catch (error) {
    console.error(`❌ Validation failed for room ${req.params.roomId}:`, error);
    res.status(500).json({
      success: false,
      error: 'Validation failed',
      details: error.message,
      roomId: req.params.roomId
    });
  }
});

// 🔍 Get validation status for a game
app.get('/api/games/:roomId/validation-status', async (req, res) => {
  try {
    const { roomId } = req.params;
    console.log(`📊 Validation status requested for room: ${roomId}`);
    
    // Get game ID from room ID
    const gameResult = await getPool().query('SELECT * FROM games WHERE room_id = $1', [roomId]);
    if (gameResult.rows.length === 0) {
      return res.status(404).json({
        success: false,
        error: 'Game not found',
        roomId
      });
    }
    
    const game = gameResult.rows[0];
    
    // Get validation results
    const validationResult = await getPool().query(`
      SELECT validation_type, status, score, details, validated_at
      FROM game_validations 
      WHERE game_id = $1
      ORDER BY validated_at DESC
    `, [game.id]);
    
    // Get move validations
    const moveValidationResult = await getPool().query(`
      SELECT move_number, is_legal, position_after, time_used, is_suspicious
      FROM move_validations 
      WHERE game_id = $1
      ORDER BY move_number ASC
    `, [game.id]);
    
    // Get payout status
    const payoutResult = await getPool().query(`
      SELECT validation_status, validation_score, human_review_required, approved_by, approved_at
      FROM payout_validations 
      WHERE game_id = $1
    `, [game.id]);
    
    res.json({
      success: true,
      roomId,
      gameData: {
        id: game.id,
        gameState: game.game_state,
        winner: game.winner,
        gameResult: game.game_result,
        moveCount: game.move_count,
        finishedAt: game.finished_at
      },
      validations: validationResult.rows,
      moveValidations: moveValidationResult.rows,
      payoutStatus: payoutResult.rows[0] || null,
      timestamp: new Date().toISOString()
    });
    
  } catch (error) {
    console.error(`❌ Failed to get validation status for room ${req.params.roomId}:`, error);
    res.status(500).json({
      success: false,
      error: 'Failed to get validation status',
      details: error.message,
      roomId: req.params.roomId
    });
  }
});

// ⚠️ DESTRUCTIVE: Deploy database schema (drops all data)
app.get('/deploy-schema', async (req, res) => {
  try {
    console.log('🏗️ Deploying complete database schema...');
    
    // First, drop existing tables to ensure clean slate
    const dropStatements = [
      'DROP TABLE IF EXISTS user_achievements CASCADE',
      'DROP TABLE IF EXISTS achievements CASCADE',
      'DROP TABLE IF EXISTS leaderboard_entries CASCADE',
      'DROP TABLE IF EXISTS leaderboards CASCADE',
      'DROP TABLE IF EXISTS tournament_games CASCADE',
      'DROP TABLE IF EXISTS tournament_participants CASCADE',
      'DROP TABLE IF EXISTS tournaments CASCADE',
      'DROP TABLE IF EXISTS game_analysis CASCADE',
      'DROP TABLE IF EXISTS game_moves CASCADE',
      'DROP TABLE IF EXISTS chat_messages CASCADE',
      'DROP TABLE IF EXISTS game_analytics CASCADE',
      'DROP TABLE IF EXISTS notifications CASCADE',
      'DROP TABLE IF EXISTS user_statistics CASCADE',
      'DROP TABLE IF EXISTS games CASCADE',
      'DROP TABLE IF EXISTS users CASCADE'
    ];
    
    console.log('🧹 Dropping existing tables...');
    const poolInstance = getPool();
    for (const statement of dropStatements) {
      await poolInstance.query(statement);
      console.log('✅ Dropped table');
    }
    
    // Complete database schema with all features
    const schemaStatements = [
      // Users & Authentication
      `CREATE TABLE IF NOT EXISTS users (
        id UUID PRIMARY KEY DEFAULT gen_random_uuid(),
        wallet_address VARCHAR(44) UNIQUE NOT NULL,
        username VARCHAR(50) UNIQUE,
        email VARCHAR(255),
        avatar_url TEXT,
        rating_rapid INTEGER DEFAULT 1200,
        rating_blitz INTEGER DEFAULT 1200,
        rating_bullet INTEGER DEFAULT 1200,
        games_played INTEGER DEFAULT 0,
        games_won INTEGER DEFAULT 0,
        games_drawn INTEGER DEFAULT 0,
        total_winnings DECIMAL(20, 9) DEFAULT 0,
        total_losses DECIMAL(20, 9) DEFAULT 0,
        best_win_streak INTEGER DEFAULT 0,
        current_win_streak INTEGER DEFAULT 0,
        created_at TIMESTAMP WITH TIME ZONE DEFAULT NOW(),
        updated_at TIMESTAMP WITH TIME ZONE DEFAULT NOW(),
        last_active TIMESTAMP WITH TIME ZONE DEFAULT NOW(),
        is_active BOOLEAN DEFAULT TRUE
      )`,

      // User Statistics
      `CREATE TABLE IF NOT EXISTS user_statistics (
        id UUID PRIMARY KEY DEFAULT gen_random_uuid(),
        user_id UUID REFERENCES users(id) ON DELETE CASCADE,
        time_control VARCHAR(20) NOT NULL,
        games_played INTEGER DEFAULT 0,
        games_won INTEGER DEFAULT 0,
        games_drawn INTEGER DEFAULT 0,
        average_game_duration INTEGER,
        total_moves_played INTEGER DEFAULT 0,
        created_at TIMESTAMP WITH TIME ZONE DEFAULT NOW(),
        updated_at TIMESTAMP WITH TIME ZONE DEFAULT NOW(),
        UNIQUE(user_id, time_control)
      )`,

      // Games Table (Enhanced)
      `CREATE TABLE IF NOT EXISTS games (
        id UUID PRIMARY KEY DEFAULT gen_random_uuid(),
        room_id VARCHAR(100) UNIQUE NOT NULL,
        blockchain_tx_id VARCHAR(100),
        player_white_id UUID REFERENCES users(id),
        player_black_id UUID REFERENCES users(id),
        player_white_wallet VARCHAR(44),
        player_black_wallet VARCHAR(44),
        stake_amount DECIMAL(20, 9) DEFAULT 0,
        platform_fee DECIMAL(20, 9) DEFAULT 0,
        winner VARCHAR(10) CHECK (winner IN ('white', 'black', 'draw', NULL)),
        game_result VARCHAR(20) CHECK (game_result IN ('checkmate', 'stalemate', 'resignation', 'timeout', 'agreement', NULL)),
        time_control VARCHAR(20) NOT NULL DEFAULT 'rapid',
        time_limit INTEGER,
        increment INTEGER DEFAULT 0,
        game_state VARCHAR(20) DEFAULT 'waiting' CHECK (game_state IN ('waiting', 'active', 'finished', 'cancelled')),
        move_count INTEGER DEFAULT 0,
        final_position TEXT,
        pgn TEXT,
        state_hash VARCHAR(64),
        security_flags INTEGER DEFAULT 0,
        started_at TIMESTAMP WITH TIME ZONE,
        finished_at TIMESTAMP WITH TIME ZONE,
        created_at TIMESTAMP WITH TIME ZONE DEFAULT NOW(),
        updated_at TIMESTAMP WITH TIME ZONE DEFAULT NOW(),
        
        -- 🛡️ TIMER SECURITY: Server-side timer tracking
        white_time_remaining INTEGER,
        black_time_remaining INTEGER,
        last_move_time TIMESTAMP WITH TIME ZONE
      )`,

      // Escrows Table
      `CREATE TABLE IF NOT EXISTS escrows (
        id UUID PRIMARY KEY DEFAULT gen_random_uuid(),
        room_id VARCHAR(100) NOT NULL,
        player_wallet VARCHAR(44) NOT NULL,
        escrow_amount DECIMAL(20, 9) NOT NULL,
        status VARCHAR(20) DEFAULT 'pending' CHECK (status IN ('pending', 'confirmed', 'released', 'refunded')),
        blockchain_tx_id VARCHAR(100),
        created_at TIMESTAMP WITH TIME ZONE DEFAULT NOW(),
        updated_at TIMESTAMP WITH TIME ZONE DEFAULT NOW(),
        UNIQUE(room_id, player_wallet)
      )`,

      // Game Moves (Enhanced)
      `CREATE TABLE IF NOT EXISTS game_moves (
        id UUID PRIMARY KEY DEFAULT gen_random_uuid(),
        game_id UUID REFERENCES games(id) ON DELETE CASCADE,
        move_number INTEGER NOT NULL,
        player VARCHAR(10) NOT NULL CHECK (player IN ('white', 'black')),
        from_square VARCHAR(2) NOT NULL,
        to_square VARCHAR(2) NOT NULL,
        piece VARCHAR(10) NOT NULL,
        captured_piece VARCHAR(10),
        move_notation VARCHAR(20) NOT NULL,
        position_hash BYTEA,
        time_spent INTEGER,
        is_check BOOLEAN DEFAULT FALSE,
        is_checkmate BOOLEAN DEFAULT FALSE,
        is_castle BOOLEAN DEFAULT FALSE,
        is_en_passant BOOLEAN DEFAULT FALSE,
        is_promotion BOOLEAN DEFAULT FALSE,
        promotion_piece VARCHAR(10),
        blockchain_tx_id VARCHAR(100),
        validation_hash VARCHAR(64),
        security_analysis JSONB,
        created_at TIMESTAMP WITH TIME ZONE DEFAULT NOW(),
        UNIQUE(game_id, move_number)
      )`,

      // Game Analysis
      `CREATE TABLE IF NOT EXISTS game_analysis (
        id UUID PRIMARY KEY DEFAULT gen_random_uuid(),
        game_id UUID REFERENCES games(id) ON DELETE CASCADE,
        move_number INTEGER NOT NULL,
        evaluation DECIMAL(10, 2),
        best_move VARCHAR(10),
        engine_depth INTEGER,
        analysis_time INTEGER,
        created_at TIMESTAMP WITH TIME ZONE DEFAULT NOW(),
        UNIQUE(game_id, move_number)
      )`,

      // Chat Messages (Enhanced)
      `CREATE TABLE IF NOT EXISTS chat_messages (
        id UUID PRIMARY KEY DEFAULT gen_random_uuid(),
        game_id UUID REFERENCES games(id) ON DELETE CASCADE,
        player_id VARCHAR(255) NOT NULL,
        player_name VARCHAR(100),
        message TEXT NOT NULL,
        message_type VARCHAR(50) DEFAULT 'chat' CHECK (message_type IN ('chat', 'system', 'draw_offer', 'resignation')),
        is_deleted BOOLEAN DEFAULT FALSE,
        created_at TIMESTAMP WITH TIME ZONE DEFAULT NOW(),
        updated_at TIMESTAMP WITH TIME ZONE DEFAULT NOW()
      )`,

      // Security Audit Log
      `CREATE TABLE IF NOT EXISTS security_audit_log (
        id UUID PRIMARY KEY DEFAULT gen_random_uuid(),
        game_id UUID REFERENCES games(id) ON DELETE CASCADE,
        player_id VARCHAR(255) NOT NULL,
        action VARCHAR(50) NOT NULL,
        data JSONB,
        hash VARCHAR(64) NOT NULL,
        created_at TIMESTAMP WITH TIME ZONE DEFAULT NOW()
      )`,

      // Tournaments
      `CREATE TABLE IF NOT EXISTS tournaments (
        id UUID PRIMARY KEY DEFAULT gen_random_uuid(),
        name VARCHAR(100) NOT NULL,
        description TEXT,
        tournament_type VARCHAR(20) NOT NULL CHECK (tournament_type IN ('swiss', 'round_robin', 'elimination', 'arena')),
        time_control VARCHAR(20) NOT NULL,
        entry_fee DECIMAL(20, 9) DEFAULT 0,
        prize_pool DECIMAL(20, 9) DEFAULT 0,
        max_participants INTEGER,
        current_participants INTEGER DEFAULT 0,
        status VARCHAR(20) DEFAULT 'registration' CHECK (status IN ('registration', 'active', 'finished', 'cancelled')),
        start_date TIMESTAMP WITH TIME ZONE,
        end_date TIMESTAMP WITH TIME ZONE,
        created_by UUID REFERENCES users(id),
        created_at TIMESTAMP WITH TIME ZONE DEFAULT NOW(),
        updated_at TIMESTAMP WITH TIME ZONE DEFAULT NOW()
      )`,

      // Tournament Participants
      `CREATE TABLE IF NOT EXISTS tournament_participants (
        id UUID PRIMARY KEY DEFAULT gen_random_uuid(),
        tournament_id UUID REFERENCES tournaments(id) ON DELETE CASCADE,
        user_id UUID REFERENCES users(id) ON DELETE CASCADE,
        registration_date TIMESTAMP WITH TIME ZONE DEFAULT NOW(),
        final_rank INTEGER,
        points DECIMAL(5, 2) DEFAULT 0,
        prize_amount DECIMAL(20, 9) DEFAULT 0,
        UNIQUE(tournament_id, user_id)
      )`,

      // Tournament Games
      `CREATE TABLE IF NOT EXISTS tournament_games (
        id UUID PRIMARY KEY DEFAULT gen_random_uuid(),
        tournament_id UUID REFERENCES tournaments(id) ON DELETE CASCADE,
        game_id UUID REFERENCES games(id) ON DELETE CASCADE,
        round_number INTEGER NOT NULL,
        white_player_id UUID REFERENCES users(id),
        black_player_id UUID REFERENCES users(id),
        result VARCHAR(10) CHECK (result IN ('white', 'black', 'draw')),
        created_at TIMESTAMP WITH TIME ZONE DEFAULT NOW()
      )`,

      // Leaderboards
      `CREATE TABLE IF NOT EXISTS leaderboards (
        id UUID PRIMARY KEY DEFAULT gen_random_uuid(),
        name VARCHAR(100) NOT NULL,
        time_control VARCHAR(20) NOT NULL,
        period VARCHAR(20) NOT NULL CHECK (period IN ('daily', 'weekly', 'monthly', 'all_time')),
        start_date TIMESTAMP WITH TIME ZONE,
        end_date TIMESTAMP WITH TIME ZONE,
        created_at TIMESTAMP WITH TIME ZONE DEFAULT NOW()
      )`,

      // Leaderboard Entries
      `CREATE TABLE IF NOT EXISTS leaderboard_entries (
        id UUID PRIMARY KEY DEFAULT gen_random_uuid(),
        leaderboard_id UUID REFERENCES leaderboards(id) ON DELETE CASCADE,
        user_id UUID REFERENCES users(id) ON DELETE CASCADE,
        rank INTEGER NOT NULL,
        rating INTEGER NOT NULL,
        games_played INTEGER DEFAULT 0,
        games_won INTEGER DEFAULT 0,
        win_rate DECIMAL(5, 2) DEFAULT 0,
        total_winnings DECIMAL(20, 9) DEFAULT 0,
        created_at TIMESTAMP WITH TIME ZONE DEFAULT NOW(),
        UNIQUE(leaderboard_id, user_id)
      )`,

      // Achievements
      `CREATE TABLE IF NOT EXISTS achievements (
        id UUID PRIMARY KEY DEFAULT gen_random_uuid(),
        name VARCHAR(100) NOT NULL,
        description TEXT NOT NULL,
        icon_url TEXT,
        criteria_type VARCHAR(50) NOT NULL,
        criteria_value INTEGER NOT NULL,
        reward_amount DECIMAL(20, 9) DEFAULT 0,
        created_at TIMESTAMP WITH TIME ZONE DEFAULT NOW()
      )`,

      // User Achievements
      `CREATE TABLE IF NOT EXISTS user_achievements (
        id UUID PRIMARY KEY DEFAULT gen_random_uuid(),
        user_id UUID REFERENCES users(id) ON DELETE CASCADE,
        achievement_id UUID REFERENCES achievements(id) ON DELETE CASCADE,
        earned_at TIMESTAMP WITH TIME ZONE DEFAULT NOW(),
        UNIQUE(user_id, achievement_id)
      )`,

      // Notifications
      `CREATE TABLE IF NOT EXISTS notifications (
        id UUID PRIMARY KEY DEFAULT gen_random_uuid(),
        user_id UUID REFERENCES users(id) ON DELETE CASCADE,
        type VARCHAR(50) NOT NULL,
        title VARCHAR(100) NOT NULL,
        message TEXT NOT NULL,
        data JSONB,
        is_read BOOLEAN DEFAULT FALSE,
        created_at TIMESTAMP WITH TIME ZONE DEFAULT NOW()
      )`,

      // Game Analytics
      `CREATE TABLE IF NOT EXISTS game_analytics (
        id UUID PRIMARY KEY DEFAULT gen_random_uuid(),
        date DATE NOT NULL,
        total_games INTEGER DEFAULT 0,
        completed_games INTEGER DEFAULT 0,
        total_volume DECIMAL(20, 9) DEFAULT 0,
        platform_fees DECIMAL(20, 9) DEFAULT 0,
        active_users INTEGER DEFAULT 0,
        new_users INTEGER DEFAULT 0,
        average_game_duration INTEGER DEFAULT 0,
        created_at TIMESTAMP WITH TIME ZONE DEFAULT NOW(),
        UNIQUE(date)
      )`,

      // Indexes for Performance
      `CREATE INDEX IF NOT EXISTS idx_users_wallet_address ON users(wallet_address)`,
      `CREATE INDEX IF NOT EXISTS idx_users_username ON users(username)`,
      `CREATE INDEX IF NOT EXISTS idx_users_rating_rapid ON users(rating_rapid DESC)`,
      `CREATE INDEX IF NOT EXISTS idx_users_rating_blitz ON users(rating_blitz DESC)`,
      `CREATE INDEX IF NOT EXISTS idx_users_rating_bullet ON users(rating_bullet DESC)`,
      `CREATE INDEX IF NOT EXISTS idx_games_room_id ON games(room_id)`,
      `CREATE INDEX IF NOT EXISTS idx_games_blockchain_tx ON games(blockchain_tx_id)`,
      `CREATE INDEX IF NOT EXISTS idx_games_player_white ON games(player_white_id)`,
      `CREATE INDEX IF NOT EXISTS idx_games_player_black ON games(player_black_id)`,
      `CREATE INDEX IF NOT EXISTS idx_games_created_at ON games(created_at DESC)`,
      `CREATE INDEX IF NOT EXISTS idx_games_status ON games(game_state)`,
      `CREATE INDEX IF NOT EXISTS idx_game_moves_game_id ON game_moves(game_id)`,
      `CREATE INDEX IF NOT EXISTS idx_game_moves_move_number ON game_moves(game_id, move_number)`,
      `CREATE INDEX IF NOT EXISTS idx_tournaments_status ON tournaments(status)`,
      `CREATE INDEX IF NOT EXISTS idx_tournaments_start_date ON tournaments(start_date)`,
      `CREATE INDEX IF NOT EXISTS idx_leaderboard_entries_rank ON leaderboard_entries(leaderboard_id, rank)`,
      `CREATE INDEX IF NOT EXISTS idx_leaderboard_entries_user ON leaderboard_entries(user_id)`,
      `CREATE INDEX IF NOT EXISTS idx_notifications_user_read ON notifications(user_id, is_read)`,
      `CREATE INDEX IF NOT EXISTS idx_notifications_created_at ON notifications(created_at DESC)`,
      `CREATE INDEX IF NOT EXISTS idx_chat_messages_game_id ON chat_messages(game_id)`,
      `CREATE INDEX IF NOT EXISTS idx_chat_messages_created_at ON chat_messages(game_id, created_at DESC)`,
      `CREATE INDEX IF NOT EXISTS idx_chat_messages_player_id ON chat_messages(player_id)`,

      // Sample Data
      `INSERT INTO achievements (name, description, criteria_type, criteria_value, reward_amount) VALUES
        ('First Victory', 'Win your first game', 'games_won', 1, 0.001),
        ('Rating Climber', 'Reach 1500 rating', 'rating_reached', 1500, 0.005),
        ('Win Streak', 'Win 5 games in a row', 'streak', 5, 0.01),
        ('Tournament Champion', 'Win a tournament', 'tournament_wins', 1, 0.05)
      ON CONFLICT DO NOTHING`,

      `INSERT INTO leaderboards (name, time_control, period) VALUES
        ('Rapid Rating', 'rapid', 'all_time'),
        ('Blitz Rating', 'blitz', 'all_time'),
        ('Bullet Rating', 'bullet', 'all_time'),
        ('Weekly Winners', 'rapid', 'weekly')
      ON CONFLICT DO NOTHING`
    ];
    
    // Execute each statement
    for (const statement of schemaStatements) {
      await poolInstance.query(statement);
      console.log('✅ Executed schema statement');
    }
    
    console.log('✅ Complete database schema deployed successfully');
    res.json({ 
      success: true, 
      message: 'Complete database schema deployed successfully',
      statementsExecuted: schemaStatements.length
    });
  } catch (error) {
    console.error('❌ Error deploying schema:', error);
    res.status(500).json({ 
      success: false, 
      error: error.message 
    });
  }
});

// Root endpoint for debugging
app.get('/', (req, res) => {
  res.json({
    message: 'Knightsbridge Chess Backend is running!',
    status: 'healthy',
    timestamp: new Date().toISOString(),
    environment: process.env.NODE_ENV,
    port: process.env.PORT || 8080,
    databaseUrl: process.env.DATABASE_URL ? 'Configured' : 'Not configured',
    databaseCaCert: process.env.DATABASE_CA_CERT ? 'Configured' : 'Not configured'
  });
});

// Simple test endpoint that doesn't require database
app.get('/test', (req, res) => {
  res.json({
    message: 'Backend is responding!',
    timestamp: new Date().toISOString(),
    uptime: process.uptime()
  });
});

// Health check endpoint for DigitalOcean App Platform
app.get('/health', (req, res) => {
  const health = {
    status: 'healthy',
    uptime: process.uptime(),
    memoryUsage: process.memoryUsage(),
    connectedSockets: io.engine.clientsCount,
    connectionStats,
    timestamp: new Date().toISOString(),
    environment: process.env.NODE_ENV
  };
  
  console.log('🏥 Health check requested:', health);
  
  // Return 200 only if server is healthy
  const isHealthy = process.uptime() > 0 && io.engine.clientsCount >= 0;
  res.status(isHealthy ? 200 : 503).json(health);
});

// Readiness check endpoint for DigitalOcean App Platform
app.get('/ready', async (req, res) => {
  const readiness = {
    status: 'ready',
    database: 'disconnected',
    websocket: 'running',
    timestamp: new Date().toISOString()
  };
  
  // Check database connection with retry
  for (let i = 0; i < 3; i++) {
    try {
      const poolInstance = getPool();
      await poolInstance.query('SELECT 1');
      readiness.database = 'connected';
      res.status(200).json(readiness);
      return;
    } catch (error) {
      console.error(`❌ Database health check attempt ${i + 1} failed:`, error);
      if (i === 2) {
        res.status(503).json(readiness);
      }
    }
  }
});

// Add more frequent health checks for DigitalOcean App Platform
setInterval(async () => {
  try {
    // Check database connection
    const poolInstance = getPool();
    await poolInstance.query('SELECT 1');
    console.log('✅ Database health check passed');
  } catch (error) {
    console.error('❌ Database health check failed:', error);
  }
  
  // Log detailed server stats
  console.log('🏥 Detailed server health:', {
    uptime: process.uptime(),
    memoryUsage: process.memoryUsage(),
    connectedSockets: io.engine.clientsCount,
    connectionStats,
    timestamp: new Date().toISOString()
  });
}, 60000); // Every minute

// Handle Socket.io connections
io.on('connection', (socket) => {
  console.log('🔌 A user connected:', socket.id);
  console.log('📋 Socket events available:', Object.keys(socket._events || {}));
  console.log('📊 Total connected sockets:', io.engine.clientsCount);
  console.log('📊 Server memory usage:', process.memoryUsage());
  
  // Update connection stats
  connectionStats.totalConnections++;
  connectionStats.currentConnections = io.engine.clientsCount;
  console.log('📊 Updated connection stats:', connectionStats);

  // Debug: Log when event handler is registered
  console.log('✅ createRoom event handler registered for socket:', socket.id);

  // Test event handler to verify backend is working
  socket.on('test', (data, callback) => {
    console.log('🧪 Test event received:', data);
    if (typeof callback === 'function') callback({ success: true, message: 'Backend is working!' });
  });

  // Heartbeat to keep connection alive
  socket.on('ping', (callback) => {
    console.log('💓 Ping received from socket:', socket.id);
    if (typeof callback === 'function') callback({ pong: Date.now() });
  });

  // Debug: Add error handler to see if there are any Socket.io errors
  socket.on('error', (error) => {
    console.error('❌ Socket error for socket:', socket.id, 'error:', error);
  });

  // Debug: Add disconnect handler
  socket.on('disconnect', (reason) => {
    console.log('🔌 User disconnected:', socket.id, 'reason:', reason);
    console.log('📊 Remaining connected sockets:', io.engine.clientsCount);
    console.log('📊 Server memory usage after disconnect:', process.memoryUsage());
    
    // Update disconnection stats
    connectionStats.totalDisconnections++;
    connectionStats.currentConnections = io.engine.clientsCount;
    console.log('📊 Updated disconnection stats:', connectionStats);
  });

  // Add connection health monitoring
  socket.on('health', (callback) => {
    const health = {
      socketId: socket.id,
      connectedSockets: io.engine.clientsCount,
      memoryUsage: process.memoryUsage(),
      uptime: process.uptime(),
      timestamp: Date.now(),
      connectionStats
    };
    console.log('🏥 Health check from socket:', socket.id, health);
    if (typeof callback === 'function') callback(health);
  });

  // Create a new room
  socket.on('createRoom', async (data, callback) => {
    console.log('📨 Received createRoom event:', data);
    console.log('📨 Callback function:', typeof callback);
    
    try {
      const { playerWallet, betAmount, timeLimit } = data;

      
      // Generate a unique room ID
      const roomId = 'ROOM-' + Math.random().toString(36).substr(2, 9).toUpperCase();
      console.log('🏗️ Generated room ID:', roomId);
      
      // Check if we have database access
      if (process.env.DATABASE_URL) {
        const poolInstance = getPool();
        
        // Check if room already exists in database
        const existingRoom = await poolInstance.query('SELECT room_id FROM games WHERE room_id = $1', [roomId]);
        if (existingRoom.rows.length > 0) {
          console.log('❌ Room already exists in database:', roomId);
          if (typeof callback === 'function') callback({ success: false, error: 'Room already exists' });
          return;
        }

        // Insert new room into database
        const finalTimeLimit = timeLimit || 600;
        
        // Determine time control based on time limit
        let timeControlType = 'rapid'; // default
        if (finalTimeLimit <= 120) {
          timeControlType = 'lightning'; // 2 mins
        } else if (finalTimeLimit <= 300) {
          timeControlType = 'blitz'; // 5 mins
        } else if (finalTimeLimit <= 600) {
          timeControlType = 'rapid'; // 10 mins
        } else if (finalTimeLimit <= 900) {
          timeControlType = 'casual'; // 15 mins
        } else if (finalTimeLimit <= 1800) {
          timeControlType = 'relaxed'; // 30 mins
        } else {
          timeControlType = 'daily'; // 24+ hrs
        }

        // Create the game record
        const gameResult = await poolInstance.query(
          'INSERT INTO games (room_id, player_white_wallet, game_state, stake_amount, time_control, time_limit, updated_at) VALUES ($1, $2, $3, $4, $5, $6, $7) RETURNING id',
          [roomId, playerWallet, 'waiting', betAmount || 0, timeControlType, finalTimeLimit, new Date()]
        );
        const gameId = gameResult.rows[0].id;
        
        // Create initial game state record
        const initialGameState = {
          position: {
            'a1': 'white-rook', 'b1': 'white-knight', 'c1': 'white-bishop', 'd1': 'white-queen',
            'e1': 'white-king', 'f1': 'white-bishop', 'g1': 'white-knight', 'h1': 'white-rook',
            'a2': 'white-pawn', 'b2': 'white-pawn', 'c2': 'white-pawn', 'd2': 'white-pawn',
            'e2': 'white-pawn', 'f2': 'white-pawn', 'g2': 'white-pawn', 'h2': 'white-pawn',
            'a7': 'black-pawn', 'b7': 'black-pawn', 'c7': 'black-pawn', 'd7': 'black-pawn',
            'e7': 'black-pawn', 'f7': 'black-pawn', 'g7': 'black-pawn', 'h7': 'black-pawn',
            'a8': 'black-rook', 'b8': 'black-knight', 'c8': 'black-bishop', 'd8': 'black-queen',
            'e8': 'black-king', 'f8': 'black-bishop', 'g8': 'black-knight', 'h8': 'black-rook'
          },
          currentPlayer: 'white',
          selectedSquare: null,
          gameActive: true,
          winner: null,
          draw: false,
          inCheck: false,
          inCheckmate: false,
          moveHistory: [],
          lastMove: null,
          lastUpdated: Date.now()
        };

        // Insert initial game state
        await poolInstance.query(
          'INSERT INTO game_states (room_id, game_state, created_at, updated_at) VALUES ($1, $2, $3, $4)',
          [roomId, JSON.stringify(initialGameState), new Date(), new Date()]
        );

        console.log('✅ Room and initial game state created in database:', roomId, 'for player:', playerWallet, 'with timeLimit:', finalTimeLimit);
      } else {
        // Use in-memory storage for testing
        testRooms.set(roomId, {
          roomId,
          playerWallet,
          created_at: new Date(),
          last_updated: new Date(),
          players: [{ wallet: playerWallet, role: 'white', isReady: true }]
        });
        console.log('✅ Room created in memory (test mode):', testRooms.get(roomId));
      }

      // Join the socket to the room
      socket.join(roomId);
      console.log('✅ Socket joined room:', roomId);

      // Broadcast room update to all clients in the room
      io.to(roomId).emit('roomUpdated', { roomId, gameState: 'waiting' });
      console.log('📡 Broadcasted roomUpdated to room:', roomId);

      // Send success response with room ID
      const response = { success: true, roomId: roomId, role: 'white' };
      console.log('📤 Sending createRoom response:', response);
      if (typeof callback === 'function') callback(response);
      
    } catch (error) {
      console.error('❌ Error in createRoom:', error);
      if (typeof callback === 'function') callback({ success: false, error: error.message });
    }
  });

  // Debug: Log when event handler is registered
  console.log('✅ createRoom event handler registered for socket:', socket.id);

  // Debug: Add error handler to see if there are any Socket.io errors
  socket.on('error', (error) => {
    console.error('❌ Socket error:', error);
  });

  // Debug: Add disconnect handler
  socket.on('disconnect', (reason) => {
    console.log('🔌 User disconnected:', socket.id, 'reason:', reason);
  });

  // Join an existing room
  console.log(`✅ joinRoom event handler registered for socket: ${socket.id}`);
  socket.on('joinRoom', async (data, callback) => {
    try {
      const { roomId, playerWallet } = data;
      console.log('📨 Received joinRoom event:', data);
  
      
      // Validate required parameters
      if (!roomId) {
        console.error('❌ Missing roomId in joinRoom event');
        if (typeof callback === 'function') callback({ success: false, error: 'Missing roomId' });
        return;
      }
      
      if (!playerWallet) {
        console.error('❌ Missing playerWallet in joinRoom event');
        if (typeof callback === 'function') callback({ success: false, error: 'Missing playerWallet' });
        return;
      }
      
      // Check if we have database access
      if (process.env.DATABASE_URL) {
        const poolInstance = getPool();
        
        // Check if room exists in database
        const existingRoom = await poolInstance.query('SELECT room_id FROM games WHERE room_id = $1', [roomId]);
        if (existingRoom.rows.length === 0) {
          console.log('❌ Room not found in database:', roomId);
          if (typeof callback === 'function') callback({ success: false, error: 'Room does not exist' });
          return;
        }

        // Get current players in the room from database
        const result = await poolInstance.query('SELECT player_white_wallet, player_black_wallet FROM games WHERE room_id = $1', [roomId]);
        const currentPlayers = result.rows;

        // Check if player is already in the room
        const existingPlayer = currentPlayers.find(p => p.player_white_wallet === playerWallet || p.player_black_wallet === playerWallet);
        if (existingPlayer) {
          console.log('✅ Player already in room:', existingPlayer);
          socket.join(roomId);
          console.log('🔗 Socket joined room (DB existing):', roomId, 'socket ID:', socket.id);
          
          // Debug: Check room occupancy after existing player joins
          const roomSockets = io.sockets.adapter.rooms.get(roomId);
          const socketCount = roomSockets ? roomSockets.size : 0;
          console.log('🔗 Room occupancy after existing player join:', roomId, '=', socketCount, 'sockets');
          
          if (typeof callback === 'function') callback({ success: true, role: existingPlayer.player_white_wallet === playerWallet ? 'white' : 'black' });
          return;
        }

        // Add new player to the room
        const newRole = currentPlayers.length === 0 ? 'white' : 'black'; // Assign role based on current players
        await poolInstance.query(
          'UPDATE games SET player_black_wallet = $1 WHERE room_id = $2',
          [playerWallet, roomId]
        );
        console.log('✅ Player joined room:', roomId, 'player:', playerWallet, 'role:', newRole);

        // Join the socket to the room
        socket.join(roomId);
        console.log('🔗 Socket joined room (DB):', roomId, 'socket ID:', socket.id);
        
        // Debug: Check room occupancy after join
        const roomSockets = io.sockets.adapter.rooms.get(roomId);
        const socketCount = roomSockets ? roomSockets.size : 0;
        console.log('🔗 Room occupancy after join (DB):', roomId, '=', socketCount, 'sockets');

        // Broadcast room update
        io.to(roomId).emit('roomUpdated', { roomId, gameState: 'waiting' });
        
        // If both players are present, notify about game ready
        if (currentPlayers.length === 1) { // Only one player was in the room, now two
          io.to(roomId).emit('gameReady', { roomId, players: currentPlayers.map(p => p.player_white_wallet === playerWallet ? 'white' : 'black') });
        }

        if (typeof callback === 'function') callback({ success: true, role: newRole });
      } else {
        // Use in-memory storage for testing
        const room = testRooms.get(roomId);
        if (!room) {
          console.log('❌ Room not found in memory:', roomId);
          if (typeof callback === 'function') callback({ success: false, error: 'Room does not exist' });
          return;
        }

        // Check if player is already in the room
        console.log('🔍 Debug - Checking if player already in room. Current players:', room.players.map(p => ({ wallet: p.wallet, role: p.role })));
        const existingPlayer = room.players.find(p => p.wallet === playerWallet);
        if (existingPlayer) {
          console.log('✅ Player already in room (memory):', existingPlayer);
          socket.join(roomId);
          if (typeof callback === 'function') callback({ success: true, role: existingPlayer.role });
          return;
        }

        // Add new player to the room
        const hasWhitePlayer = room.players.some(p => p.role === 'white');
        const newRole = hasWhitePlayer ? 'black' : 'white';
        room.players.push({ wallet: playerWallet, role: newRole, isReady: true });
        room.last_updated = new Date();
        
        console.log('✅ Player joined room (memory):', roomId, 'player:', playerWallet, 'role:', newRole);

        // Join the socket to the room
        socket.join(roomId);
        console.log('🔗 Socket joined room:', roomId, 'socket ID:', socket.id);
        
        // Debug: Check room occupancy after join
        const roomSockets = io.sockets.adapter.rooms.get(roomId);
        const socketCount = roomSockets ? roomSockets.size : 0;
        console.log('🔗 Room occupancy after join:', roomId, '=', socketCount, 'sockets');

        // Broadcast room update
        io.to(roomId).emit('roomUpdated', { roomId, gameState: 'waiting' });
        
        // If both players are present, notify about game ready
        if (room.players.length === 2) {
          io.to(roomId).emit('gameReady', { roomId, players: room.players.map(p => p.role) });
        }

        if (typeof callback === 'function') callback({ success: true, role: newRole });
      }
      
    } catch (error) {
      console.error('Error joining room:', error);
      if (typeof callback === 'function') callback({ success: false, error: 'Failed to join room' });
    }
  });

  // Get room status
  socket.on('getRoomStatus', async (data, callback) => {
    try {
      const { roomId } = data;
      
      // Check if we have database access
      if (process.env.DATABASE_URL) {
        const poolInstance = getPool();
        
        // Get room details from database
        const result = await poolInstance.query('SELECT player_white_wallet, player_black_wallet, game_state, stake_amount, time_limit FROM games WHERE room_id = $1', [roomId]);
        const room = result.rows[0];

        if (!room) {
          if (typeof callback === 'function') callback({ success: false, error: 'Room does not exist' });
          return;
        }

        // Get escrows for this room
        const escrowsResult = await poolInstance.query('SELECT player_wallet, escrow_amount, status FROM escrows WHERE room_id = $1', [roomId]);
        const escrows = escrowsResult.rows;
        
        // Count confirmed deposits separately
        const confirmedDeposits = escrows.filter(escrow => escrow.status === 'confirmed');

        // Calculate player count
        const playerCount = (room.player_white_wallet ? 1 : 0) + (room.player_black_wallet ? 1 : 0);
        
        // Build players array
        const players = [];
        if (room.player_white_wallet) {
          players.push({ role: 'white', wallet: room.player_white_wallet });
        }
        if (room.player_black_wallet) {
          players.push({ role: 'black', wallet: room.player_black_wallet });
        }

        // Build escrows object
        const escrowsObj = {};
        escrows.forEach(escrow => {
          escrowsObj[escrow.player_wallet] = escrow.escrow_amount;
        });

        const finalTimeLimit = parseInt(room.time_limit) || 600;
        console.log('🔍 getRoomStatus - raw time_limit from DB:', room.time_limit, 'parsed timeLimit:', finalTimeLimit);
        
        const roomStatus = {
          playerCount: playerCount,
          players: players,
          escrowCount: escrows.length,
          confirmedDepositsCount: confirmedDeposits.length, // Track confirmed deposits separately
          escrows: escrowsObj,
          gameStarted: room.game_state === 'active',
          stakeAmount: parseFloat(room.stake_amount) || 0, // Include bet amount for joining players
          timeLimit: finalTimeLimit // Include time limit for joining players
        };

        console.log('📊 Room status for', roomId, ':', roomStatus);
        if (typeof callback === 'function') callback({ success: true, roomStatus });
      } else {
        // Use in-memory storage for testing
        const room = testRooms.get(roomId);
        if (!room) {
          console.log('❌ Room not found in memory:', roomId);
          if (typeof callback === 'function') callback({ success: false, error: 'Room does not exist' });
          return;
        }

        const roomStatus = {
          playerCount: room.players.length,
          players: room.players.map(p => ({ role: p.role, wallet: p.wallet })),
          escrowCount: 0, // No escrows in test mode
          confirmedDepositsCount: 0, // NEW: Also add to test mode
          escrows: {},
          gameStarted: false
        };

        console.log('📊 Room status for', roomId, ':', roomStatus);
        if (typeof callback === 'function') callback({ success: true, roomStatus });
      }
      
    } catch (error) {
      console.error('Error getting room status:', error);
      if (typeof callback === 'function') callback({ success: false, error: 'Failed to get room status' });
    }
  });

  // Add escrow for a player
  socket.on('addEscrow', async (data, callback) => {
    try {
      console.log('💰 Received addEscrow event:', data);
      const { roomId, playerWallet, amount } = data;
      
      // Check if we have database access
      if (process.env.DATABASE_URL) {
        const poolInstance = getPool();
        
        // Try to insert new escrow into database (use UPSERT to handle duplicates gracefully)
        try {
          await poolInstance.query(
            'INSERT INTO escrows (room_id, player_wallet, escrow_amount, status) VALUES ($1, $2, $3, $4)',
            [roomId, playerWallet, amount, 'pending']
          );
          console.log('✅ Escrow added to database:', roomId, playerWallet, amount, 'status: pending');
        } catch (insertError) {
          // Check if it's a duplicate key constraint error (code 23505)
          if (insertError.code === '23505') {
            console.log('ℹ️ Escrow already exists for player:', playerWallet, 'in room:', roomId, '- treating as success');
            // This is fine - escrow already exists, so we can continue
          } else {
            // Re-throw other errors
            throw insertError;
          }
                 }

        // Broadcast escrow update
        io.to(roomId).emit('escrowUpdated', { roomId, escrows: await poolInstance.query('SELECT player_wallet, escrow_amount FROM escrows WHERE room_id = $1', [roomId]).then(r => r.rows) });
      } else {
        // Use in-memory storage for testing
        const room = testRooms.get(roomId);
        if (!room) {
          console.log('❌ Room not found in memory for escrow:', roomId);
          if (typeof callback === 'function') callback({ success: false, error: 'Room does not exist' });
          return;
        }
        
        // Add escrow to in-memory storage
        if (!room.escrows) {
          room.escrows = {};
        }
        room.escrows[playerWallet] = amount;
        room.last_updated = new Date();
        
        console.log('✅ Escrow added to memory (test mode):', roomId, playerWallet, amount);
        
        // Broadcast escrow update
        io.to(roomId).emit('escrowUpdated', { roomId, escrows: room.escrows });
        
        if (typeof callback === 'function') callback({ success: true, message: 'Escrow added (test mode)' });
      }
      
      // Auto-start game if both escrows are created and both players are present
      if (process.env.DATABASE_URL) {
        const poolInstance = getPool();
        const currentPlayers = await poolInstance.query('SELECT player_white_wallet, player_black_wallet FROM games WHERE room_id = $1', [roomId]).then(r => r.rows[0]);
        const escrows = await poolInstance.query('SELECT player_wallet FROM escrows WHERE room_id = $1', [roomId]).then(r => r.rows);
        
        console.log('🔍 Auto-start check:', {
          roomId,
          currentPlayers,
          escrows: escrows.map(e => e.player_wallet),
          whiteWallet: currentPlayers?.player_white_wallet,
          blackWallet: currentPlayers?.player_black_wallet,
          escrowCount: escrows.length
        });
        
        // Check if both players are present and both escrows are created
        // DISABLED: Auto-start based on escrow count - wait for actual deposits instead
        /*
        if (currentPlayers && 
            currentPlayers.player_white_wallet && 
            currentPlayers.player_black_wallet && 
            escrows.length === 2) {
          
          console.log('🎮 Starting game automatically - both players and escrows ready');
          // 🛡️ TIMER SECURITY: Initialize timers when game starts
          const gameData = await poolInstance.query('SELECT time_limit FROM games WHERE room_id = $1', [roomId]);
          const timeLimit = gameData.rows[0]?.time_limit || 600;
          
<<<<<<< HEAD
          await poolInstance.query(
            'UPDATE games SET game_state = $1, white_time_remaining = $2, black_time_remaining = $3, last_move_time = NOW(), started_at = NOW() WHERE room_id = $4', 
            ['active', timeLimit, timeLimit, roomId]
          );
=======
          await poolInstance.query('UPDATE games SET game_state = $1, started_at = NOW() WHERE room_id = $2', ['active', roomId]);
>>>>>>> 3afae797
          
          // Broadcast game started event to ALL players in the room
          console.log('📢 Broadcasting gameStarted event to room:', roomId);
          io.to(roomId).emit('gameStarted', { 
            roomId, 
            players: [currentPlayers.player_white_wallet, currentPlayers.player_black_wallet]
          });
          
          // Also emit room updated event
          console.log('📢 Broadcasting roomUpdated event to room:', roomId);
          io.to(roomId).emit('roomUpdated', { roomId, gameState: 'active' });
          
          console.log('✅ Game started event broadcasted to room:', roomId);
        } else {
        */
          console.log('⏳ Game not ready yet - waiting for deposits:', {
            bothPlayersPresent: !!(currentPlayers?.player_white_wallet && currentPlayers?.player_black_wallet),
            escrowCount: escrows.length,
            whiteWallet: currentPlayers?.player_white_wallet,
            blackWallet: currentPlayers?.player_black_wallet
          });
        // }
      } else {
        // Test mode - use in-memory storage
        const room = testRooms.get(roomId);
        if (room && room.players.length === 2 && room.escrows && Object.keys(room.escrows).length === 2) {
          console.log('🎮 Test mode: Game ready with both players and escrows');
          io.to(roomId).emit('gameReady', { roomId, players: room.players.map(p => p.role) });
        }
      }
      
      if (typeof callback === 'function') callback({ success: true, message: 'Escrow created successfully' });
      
    } catch (error) {
      console.error('❌ Error adding escrow:', error);
      if (typeof callback === 'function') callback({ success: false, error: 'Failed to add escrow' });
    }
  });

  // Handle deposit completion - check if both players have deposited and start game
  socket.on('depositComplete', async (data, callback) => {
    try {
      console.log('💰 Received depositComplete event:', data);
      console.log('🔍 Socket rooms at deposit:', Array.from(socket.rooms));
      const { roomId, playerWallet, txId } = data;
      
      if (!process.env.DATABASE_URL) {
        console.log('⚠️ DATABASE_URL not set - cannot handle deposit completion');
        if (typeof callback === 'function') callback({ success: false, error: 'Database not configured' });
        return;
      }

      const poolInstance = getPool();
      
      // Update escrow status to confirmed
      await poolInstance.query(
        'UPDATE escrows SET status = $1, blockchain_tx_id = $2, updated_at = NOW() WHERE room_id = $3 AND player_wallet = $4',
        ['confirmed', txId, roomId, playerWallet]
      );
      console.log('✅ Escrow marked as confirmed for:', playerWallet, 'tx:', txId);

      // Check if both players have confirmed deposits
      const confirmedEscrows = await poolInstance.query(
        'SELECT player_wallet FROM escrows WHERE room_id = $1 AND status = $2',
        [roomId, 'confirmed']
      ).then(r => r.rows);

      const currentPlayers = await poolInstance.query(
        'SELECT player_white_wallet, player_black_wallet FROM games WHERE room_id = $1',
        [roomId]
      ).then(r => r.rows[0]);

      console.log('🔍 Deposit completion check:', {
        roomId,
        confirmedEscrows: confirmedEscrows.map(e => e.player_wallet),
        confirmedCount: confirmedEscrows.length,
        whiteWallet: currentPlayers?.player_white_wallet,
        blackWallet: currentPlayers?.player_black_wallet
      });

      // FIXED: Check that BOTH specific players have confirmed deposits, not just any 2 escrows
      const whitePlayerDeposited = confirmedEscrows.some(e => e.player_wallet === currentPlayers.player_white_wallet);
      const blackPlayerDeposited = confirmedEscrows.some(e => e.player_wallet === currentPlayers.player_black_wallet);

      console.log('🔍 Individual player deposit status:', {
        whitePlayerDeposited,
        blackPlayerDeposited,
        whiteWallet: currentPlayers?.player_white_wallet,
        blackWallet: currentPlayers?.player_black_wallet
      });

      console.log('🔍 Game start condition check:', {
        whitePlayerDeposited,
        blackPlayerDeposited,
        hasCurrentPlayers: !!currentPlayers,
        hasWhiteWallet: !!currentPlayers?.player_white_wallet,
        hasBlackWallet: !!currentPlayers?.player_black_wallet,
        allConditionsMet: whitePlayerDeposited && blackPlayerDeposited && currentPlayers && 
          currentPlayers.player_white_wallet && currentPlayers.player_black_wallet
      });

      // Only start game when BOTH white and black players have deposited
      if (whitePlayerDeposited && blackPlayerDeposited && currentPlayers && 
          currentPlayers.player_white_wallet && currentPlayers.player_black_wallet) {
        
        console.log('🎮 Both deposits confirmed - starting game!');
        
<<<<<<< HEAD
        // 🛡️ TIMER SECURITY: Update game state to active and initialize timers
        const gameData = await poolInstance.query('SELECT time_limit FROM games WHERE room_id = $1', [roomId]);
        const timeLimit = gameData.rows[0]?.time_limit || 600;
        
        await poolInstance.query(
          'UPDATE games SET game_state = $1, white_time_remaining = $2, black_time_remaining = $3, last_move_time = NOW(), started_at = NOW() WHERE room_id = $4', 
          ['active', timeLimit, timeLimit, roomId]
        );
=======
        // Update game state to active
        await poolInstance.query('UPDATE games SET game_state = $1, started_at = NOW() WHERE room_id = $2', ['active', roomId]);
>>>>>>> 3afae797
        
        // Broadcast game started event to ALL players in the room
        console.log('📢 Broadcasting gameStarted event to room:', roomId);
        
        // Debug: Check room occupancy before broadcast
        const roomSockets = io.sockets.adapter.rooms.get(roomId);
        const socketCount = roomSockets ? roomSockets.size : 0;
        console.log('🔗 Room occupancy before broadcast:', roomId, '=', socketCount, 'sockets');
        
        const gameStartedData = {
          roomId: roomId,
          gameState: {
            position: STARTING_POSITION,
            currentPlayer: 'white',
            gameActive: true,
            players: {
              white: currentPlayers.player_white_wallet,
              black: currentPlayers.player_black_wallet
            }
          }
        };
        
        io.to(roomId).emit('gameStarted', gameStartedData);
        console.log('✅ Game started event broadcasted to room:', roomId, 'with data:', gameStartedData);
        
        if (typeof callback === 'function') callback({ 
          success: true, 
          message: 'Both deposits confirmed - game started!',
          gameStarted: true 
        });
      } else {
        console.log('⏳ Waiting for other player to complete deposit...');
        if (typeof callback === 'function') callback({ 
          success: true, 
          message: 'Deposit confirmed, waiting for opponent',
          gameStarted: false 
        });
      }

    } catch (error) {
      console.error('❌ Error in depositComplete:', error);
      if (typeof callback === 'function') callback({ success: false, error: error.message });
    }
  });

  // Debug: Log when addEscrow event handler is registered
  console.log('✅ addEscrow event handler registered for socket:', socket.id);

  // Clear escrows for a room
  socket.on('clearEscrows', async (data, callback) => {
    try {
      const { roomId } = data;
      
      // Check if we have database access
      if (process.env.DATABASE_URL) {
        const poolInstance = getPool();
        
        // Clear escrows from database
        await poolInstance.query('DELETE FROM escrows WHERE room_id = $1', [roomId]);
        console.log('🔄 Cleared escrows for room:', roomId);
      } else {
        // Use in-memory storage for testing
        console.log('🔄 Cleared escrows for room (test mode):', roomId);
      }

      // Broadcast room update
      io.to(roomId).emit('roomUpdated', { roomId, gameState: 'waiting' });
      if (typeof callback === 'function') callback({ success: true });
      
    } catch (error) {
      console.error('Error clearing escrows:', error);
      if (typeof callback === 'function') callback({ success: false, error: 'Failed to clear escrows' });
    }
  });

  // Save game state
  socket.on('saveGameState', async (data, callback) => {
    try {
      const { roomId, gameState } = data;
      
      // Simple rate limiting: prevent multiple saves within 500ms (reduced from 1 second)
      const lastSaveKey = `lastSave_${roomId}`;
      const lastSaveTime = socket.lastSaveTimes?.[lastSaveKey] || 0;
      const now = Date.now();
      
      if (now - lastSaveTime < 500) {
        console.log('⏱️ Rate limiting: skipping save for room', roomId);
        if (typeof callback === 'function') callback({ success: true });
        return;
      }
      
      // Update last save time
      if (!socket.lastSaveTimes) socket.lastSaveTimes = {};
      socket.lastSaveTimes[lastSaveKey] = now;
      

      
      // Check if we have database access
      if (process.env.DATABASE_URL) {
        const poolInstance = getPool();
        
        // Always save the new state to database first
        await poolInstance.query(
          'UPDATE games SET game_state = $1, updated_at = $2 WHERE room_id = $3',
          ['active', new Date(), roomId]
        );
        
        // Save full game state to game_states table (always overwrite)
        const gameStateJson = JSON.stringify(gameState);
        
        await poolInstance.query(
          `INSERT INTO game_states (room_id, game_state, updated_at) 
           VALUES ($1, $2, $3) 
           ON CONFLICT (room_id) 
           DO UPDATE SET game_state = $2, updated_at = $3`,
          [roomId, gameStateJson, new Date()]
        );
        
        console.log('✅ Game state saved to database:', roomId);
        
        // Broadcast game state update to OTHER players in the room (not the sender)
        // Only broadcast if there are other players in the room
        const room = io.sockets.adapter.rooms.get(roomId);
        const roomSize = room ? room.size : 0;
        console.log('🔍 BROADCAST DEBUG: Room', roomId, 'has', roomSize, 'sockets, broadcast needed:', roomSize > 1);
        if (room && room.size > 1) {
          // Broadcast the EXACT same state that was just saved (not from database)
          // Remove the setTimeout to avoid race conditions
          socket.to(roomId).emit('gameStateUpdated', { 
            roomId, 
            gameState, // Use the exact state that was passed in, not from DB
            senderId: socket.id,
            timestamp: Date.now()
          });
          console.log('📢 Broadcasted game state update to other players in room:', roomId);
        }
      } else {
        // Use in-memory storage for testing
        const room = testRooms.get(roomId);
        if (room) {
          room.gameState = gameState;
          room.last_updated = new Date();
          console.log('✅ Game state saved to memory (test mode):', roomId);
          
          // Broadcast to other players in test mode
          const roomSockets = io.sockets.adapter.rooms.get(roomId);
          if (roomSockets && roomSockets.size > 1) {
            // Broadcast the EXACT same state that was just saved (not from memory)
            // Remove the setTimeout to avoid race conditions
            socket.to(roomId).emit('gameStateUpdated', { 
              roomId, 
              gameState, // Use the exact state that was passed in, not from memory
              senderId: socket.id,
              timestamp: Date.now()
            });
            console.log('📢 Broadcasted game state update to other players in room (test mode):', roomId);
          }
        }
      }
      
      if (typeof callback === 'function') callback({ success: true });
      
    } catch (error) {
      console.error('Error saving game state:', error);
      if (typeof callback === 'function') callback({ success: false, error: 'Failed to save game state' });
    }
  });

  // Get game state
  socket.on('getGameState', async (data, callback) => {
    try {
      const { roomId } = data;
      
      // Check if we have database access
      if (process.env.DATABASE_URL) {
        const poolInstance = getPool();
        
        // Get full game state from game_states table
        const result = await poolInstance.query('SELECT game_state FROM game_states WHERE room_id = $1', [roomId]);
        const gameStateRow = result.rows[0];

        if (gameStateRow) {
          
          try {
            // Check if the stored data is valid JSON
            if (typeof gameStateRow.game_state === 'string' && gameStateRow.game_state.startsWith('{')) {
              const parsed = JSON.parse(gameStateRow.game_state);
              const gameState = {
                ...parsed,
                // Ensure critical chess fields for reliability
                castlingRights: parsed.castlingRights ?? 'KQkq',
                enPassantTarget: parsed.enPassantTarget ?? null,
                halfmoveClock: parsed.halfmoveClock ?? 0,
                fullmoveNumber: parsed.fullmoveNumber ?? 1,
                inCheck: parsed.inCheck ?? false,
                inCheckmate: parsed.inCheckmate ?? false,
                moveHistory: Array.isArray(parsed.moveHistory) ? parsed.moveHistory : [],
                lastMove: parsed.lastMove ?? null
              };
              console.log('🚛 CASTLING DEBUG: Parsed game state, castlingRights:', gameState.castlingRights);
              if (typeof callback === 'function') callback({ success: true, gameState });
            } else if (typeof gameStateRow.game_state === 'object' && gameStateRow.game_state !== null) {
              // Handle case where it's already an object (shouldn't happen but just in case)
              if (typeof callback === 'function') callback({ success: true, gameState: gameStateRow.game_state });
            } else {
              console.error('❌ Invalid game state format in database:', gameStateRow.game_state);
              // Return a default game state instead of failing
              const defaultGameState = {
                position: {
                  'a1': 'white-rook', 'b1': 'white-knight', 'c1': 'white-bishop', 'd1': 'white-queen',
                  'e1': 'white-king', 'f1': 'white-bishop', 'g1': 'white-knight', 'h1': 'white-rook',
                  'a2': 'white-pawn', 'b2': 'white-pawn', 'c2': 'white-pawn', 'd2': 'white-pawn',
                  'e2': 'white-pawn', 'f2': 'white-pawn', 'g2': 'white-pawn', 'h2': 'white-pawn',
                  'a7': 'black-pawn', 'b7': 'black-pawn', 'c7': 'black-pawn', 'd7': 'black-pawn',
                  'e7': 'black-pawn', 'f7': 'black-pawn', 'g7': 'black-pawn', 'h7': 'black-pawn',
                  'a8': 'black-rook', 'b8': 'black-knight', 'c8': 'black-bishop', 'd8': 'black-queen',
                  'e8': 'black-king', 'f8': 'black-bishop', 'g8': 'black-knight', 'h8': 'black-rook'
                },
                currentPlayer: 'white',
                selectedSquare: null,
                gameActive: true,
                winner: null,
                draw: false,
                inCheck: false,
                inCheckmate: false,
                moveHistory: [],
                lastMove: null,
                lastUpdated: Date.now()
              };
              if (typeof callback === 'function') callback({ success: true, gameState: defaultGameState });
            }
          } catch (parseError) {
            console.error('❌ JSON parsing error:', parseError);
            console.error('❌ Raw game state data:', gameStateRow.game_state);
            
            // Return a default game state instead of failing
            const defaultGameState = {
              position: {
                'a1': 'white-rook', 'b1': 'white-knight', 'c1': 'white-bishop', 'd1': 'white-queen',
                'e1': 'white-king', 'f1': 'white-bishop', 'g1': 'white-knight', 'h1': 'white-rook',
                'a2': 'white-pawn', 'b2': 'white-pawn', 'c2': 'white-pawn', 'd2': 'white-pawn',
                'e2': 'white-pawn', 'f2': 'white-pawn', 'g2': 'white-pawn', 'h2': 'white-pawn',
                'a7': 'black-pawn', 'b7': 'black-pawn', 'c7': 'black-pawn', 'd7': 'black-pawn',
                'e7': 'black-pawn', 'f7': 'black-pawn', 'g7': 'black-pawn', 'h7': 'black-pawn',
                'a8': 'black-rook', 'b8': 'black-knight', 'c8': 'black-bishop', 'd8': 'black-queen',
                'e8': 'black-king', 'f8': 'black-bishop', 'g8': 'black-knight', 'h8': 'black-rook'
              },
              currentPlayer: 'white',
              selectedSquare: null,
              gameActive: true,
              winner: null,
              draw: false,
              inCheck: false,
              inCheckmate: false,
              moveHistory: [],
              lastMove: null,
              lastUpdated: Date.now()
            };
            if (typeof callback === 'function') callback({ success: true, gameState: defaultGameState });
          }
        } else {
          console.log('❌ No game state found for room:', roomId);
          if (typeof callback === 'function') callback({ success: false, error: 'Game state not found' });
        }
      } else {
        // Use in-memory storage for testing
        const room = testRooms.get(roomId);
        if (room) {
          console.log('🔍 Retrieved game state from memory:', room.gameState);
          if (typeof callback === 'function') callback({ success: true, gameState: room.gameState || 'waiting' });
        } else {
          console.log('❌ No game state found in memory for room:', roomId);
          if (typeof callback === 'function') callback({ success: false, error: 'Game state not found' });
        }
      }
      
    } catch (error) {
      console.error('Error getting game state:', error);
      if (typeof callback === 'function') callback({ success: false, error: 'Failed to get game state' });
    }
  });

  // Clear all rooms (for testing/debugging)
  socket.on('clearAllRooms', async (data, callback) => {
    try {
      // Check if we have database access
      if (process.env.DATABASE_URL) {
        const poolInstance = getPool();
        await poolInstance.query('DELETE FROM games');
        await poolInstance.query('DELETE FROM escrows');
        await poolInstance.query('DELETE FROM moves');
        await poolInstance.query('DELETE FROM chat_messages');
        await poolInstance.query('DELETE FROM game_states');
        
        console.log('🧹 All rooms cleared from database');
      } else {
        // Use in-memory storage for testing
        testRooms.clear();
        testChatMessages.clear();
        console.log('🧹 All rooms cleared from memory (test mode)');
      }
      
      if (typeof callback === 'function') callback({ success: true });
      
    } catch (error) {
      console.error('Error clearing rooms:', error);
      if (typeof callback === 'function') callback({ success: false, error: 'Failed to clear rooms' });
    }
  });

  // Clean up corrupted game states
  socket.on('cleanupCorruptedGameStates', async (data, callback) => {
    try {
      if (process.env.DATABASE_URL) {
        const poolInstance = getPool();
        
        // Get all game states
        const result = await poolInstance.query('SELECT room_id, game_state FROM game_states');
        let cleanedCount = 0;
        
        for (const row of result.rows) {
          try {
            // Try to parse the game state
            if (typeof row.game_state === 'string') {
              JSON.parse(row.game_state);
            } else if (typeof row.game_state === 'object' && row.game_state !== null) {
              // This is valid
            } else {
              // Invalid format, delete this entry
              await poolInstance.query('DELETE FROM game_states WHERE room_id = $1', [row.room_id]);
              console.log('🧹 Cleaned up corrupted game state for room:', row.room_id);
              cleanedCount++;
            }
          } catch (parseError) {
            // JSON parsing failed, delete this entry
            await poolInstance.query('DELETE FROM game_states WHERE room_id = $1', [row.room_id]);
            console.log('🧹 Cleaned up corrupted game state for room:', row.room_id);
            cleanedCount++;
          }
        }
        
        console.log(`🧹 Cleanup completed. Removed ${cleanedCount} corrupted game states.`);
        if (typeof callback === 'function') callback({ success: true, cleanedCount });
      } else {
        console.log('🧹 No database connection, skipping cleanup');
        if (typeof callback === 'function') callback({ success: true, cleanedCount: 0 });
      }
      
    } catch (error) {
      console.error('Error cleaning up corrupted game states:', error);
      if (typeof callback === 'function') callback({ success: false, error: 'Failed to cleanup corrupted game states' });
    }
  });

  // Handle client logs for debugging
  socket.on('clientLog', (data) => {
    const { level, message, data: logData, timestamp, roomId, playerRole } = data;
    const logPrefix = `[CLIENT-${level.toUpperCase()}] [${playerRole}] [${roomId}]`;
    
    switch (level.toLowerCase()) {
      case 'error':
        console.error(`${logPrefix} ${message}`, logData || '');
        break;
      case 'warn':
        console.warn(`${logPrefix} ${message}`, logData || '');
        break;
      case 'info':
        console.log(`${logPrefix} ${message}`, logData || '');
        break;
      case 'debug':
        console.log(`${logPrefix} ${message}`, logData || '');
        break;
      default:
        console.log(`${logPrefix} ${message}`, logData || '');
    }
  });

  // Handle chess moves with enhanced security validation
  console.log(`✅ makeMove event handler registered for socket: ${socket.id}`);
  socket.on('makeMove', async ({ gameId, move, playerId, color, moveId }) => {
    console.log(`🎯 makeMove event received: room=${gameId}, move=${move?.from}-${move?.to}, player=${playerId}, color=${color}, moveId=${moveId}`);
    try {
      // Basic move format validation
      console.log(`🔧 Move validation: move=${JSON.stringify(move)}`);
      if (!move || !move.from || !move.to) {
        console.log(`❌ Invalid move format detected`);
        socket.emit('moveError', { gameId, moveId, error: 'Invalid move format' });
        return;
      }
      console.log(`✅ Move format valid: ${move.from}-${move.to}`);

      const poolInstance = getPool();

      // Get current game state from database
      console.log(`🔧 Querying database for room: ${gameId}`);
      const result = await poolInstance.query('SELECT game_state, move_count FROM games WHERE room_id = $1', [gameId]);
      console.log(`🔧 Database query result: ${result.rows.length} rows`);
      const gameState = result.rows[0];

      if (!gameState) {
        console.log(`❌ Game state not found for room: ${gameId}`);
        socket.emit('moveError', { gameId, moveId, error: 'Game state not found' });
        return;
      }
      console.log(`✅ Game state found: move_count=${gameState.move_count}`);

      // Note: Turn validation is handled by frontend, backend just stores moves

      // 🚛 TOYOTA SOLUTION: Frontend handles real-time validation for speed/reliability
      // Backend will validate entire game post-completion before payouts for security
      const piece = move.piece || 'unknown'; // Use piece from frontend move data
      console.log(`🚛 Using frontend piece data: ${piece} (bypassing backend validation for reliability)`);
      
      // TODO: Implement post-game validation before escrow payouts
      // This will validate the ENTIRE game sequence for financial security
      const validation = { valid: true, reason: 'Frontend validated' };

      // Anti-cheating analysis (simplified for reliability)
      const analysis = security.analyzeMoveQuality(move, {}, []); // Empty position for now, TODO: post-game analysis
      
      if (analysis.suspicious) {
        console.warn(`🚨 Suspicious move detected for player ${playerId}:`, analysis.reasons);
        // Log suspicious activity but don't block the move
        const auditLog = security.createAuditLog(gameId, playerId, 'suspicious_move', {
          move,
          analysis,
          timestamp: Date.now()
        });
        
        await poolInstance.query(
          'INSERT INTO security_audit_log (game_id, player_id, action, data, hash) VALUES ($1, $2, $3, $4, $5)',
          [gameId, playerId, auditLog.action, JSON.stringify(auditLog.data), auditLog.hash]
        );
        
        console.log('📋 Suspicious move audit log saved to database');
      }

      // 🚛 TOYOTA: Simplified state tracking (frontend provides accurate game state)
      const nextPlayer = color === 'white' ? 'black' : 'white';
      const inCheck = move.isCheck || false; // Use frontend check detection for reliability
      
      // Update game state (minimal backend tracking, frontend is authoritative)
      const updatedGameState = {
        ...gameState.game_state,
        currentPlayer: nextPlayer,
        lastMove: move,
        inCheck,
        lastUpdated: Date.now()
      };

      // Generate integrity hash
      const stateHash = security.hashGameState(updatedGameState);

      // Add move to database - first get game ID from room_id
      const gameResult = await poolInstance.query('SELECT id FROM games WHERE room_id = $1', [gameId]);
      if (gameResult.rows.length === 0) {
        console.error('❌ Game not found for room:', gameId);
        socket.emit('moveError', { gameId, moveId, error: 'Game not found' });
        return;
      }
      
      const gameUUID = gameResult.rows[0].id;
      
      // 🚛 TOYOTA FIX: Use database to atomically get next move number to prevent race conditions
      const moveCountResult = await poolInstance.query(
        'SELECT COALESCE(MAX(move_number), 0) + 1 as next_move_number FROM game_moves WHERE game_id = $1',
        [gameUUID]
      );
      const moveCount = moveCountResult.rows[0].next_move_number;
      
<<<<<<< HEAD
      // 🛡️ TIMER SECURITY: Get current timer values and calculate new values
      const currentGameData = await poolInstance.query(
        'SELECT white_time_remaining, black_time_remaining, time_limit, last_move_time FROM games WHERE room_id = $1',
        [gameId]
      );
      
      let whiteTimeRemaining, blackTimeRemaining;
      if (currentGameData.rows.length > 0 && currentGameData.rows[0].white_time_remaining !== null) {
        // Use existing timer values
        whiteTimeRemaining = currentGameData.rows[0].white_time_remaining;
        blackTimeRemaining = currentGameData.rows[0].black_time_remaining;
        
        // Calculate time spent on this move
        const lastMoveTime = currentGameData.rows[0].last_move_time;
        const currentTime = Date.now();
        const timeSpentOnMove = lastMoveTime ? Math.floor((currentTime - new Date(lastMoveTime).getTime()) / 1000) : 0;
        
        // Deduct time from the player who just moved
        if (color === 'white') {
          whiteTimeRemaining = Math.max(0, whiteTimeRemaining - timeSpentOnMove);
        } else {
          blackTimeRemaining = Math.max(0, blackTimeRemaining - timeSpentOnMove);
        }
        
        console.log(`🛡️ TIMER UPDATE: ${color} spent ${timeSpentOnMove}s, remaining: white=${whiteTimeRemaining}s, black=${blackTimeRemaining}s`);
      } else {
        // Initialize timer values for new game
        const timeLimit = currentGameData.rows[0]?.time_limit || 600;
        whiteTimeRemaining = timeLimit;
        blackTimeRemaining = timeLimit;
        console.log(`🛡️ TIMER INIT: Starting with ${timeLimit}s for both players`);
      }
=======

>>>>>>> 3afae797

      // Store in game_moves table with proper structure
      console.log(`🔧 About to store move: gameUUID=${gameUUID}, moveCount=${moveCount}, color=${color}, piece=${piece}`);
      await poolInstance.query(`
        INSERT INTO game_moves (
          game_id, move_number, player, from_square, to_square, 
          piece, move_notation, time_spent, is_check, is_checkmate, 
          is_castle, is_en_passant, is_promotion
        ) VALUES ($1, $2, $3, $4, $5, $6, $7, $8, $9, $10, $11, $12, $13)
      `, [
        gameUUID, 
        moveCount, 
        color, 
        move.from, 
        move.to, 
        piece,
        move.notation || `${move.from}-${move.to}`, // Basic notation
        move.timeSpent || 0,
        inCheck,
        false, // TODO: Add checkmate detection
        move.isCastling || false,
        move.isEnPassant || false,
        move.isPromotion || false
      ]);
      console.log(`🎯 Move INSERT completed successfully`);
      
<<<<<<< HEAD
      // 🛡️ TIMER SECURITY: Update move_count and timer values in games table
=======
      // Update move count in games table
>>>>>>> 3afae797
      await poolInstance.query(
        'UPDATE games SET move_count = $1, white_time_remaining = $2, black_time_remaining = $3, last_move_time = NOW() WHERE room_id = $4',
        [moveCount, whiteTimeRemaining, blackTimeRemaining, gameId]
      );
      
      console.log(`✅ Move ${moveCount} stored in database for ${gameId}`);

      // 🚛 TOYOTA MOVE PERSISTENCE: Confirm move to frontend
      if (moveId) {
        socket.emit('moveConfirmed', {
          gameId,
          moveId,
          serverMoveNumber: moveCount,
          move: move,
          timestamp: Date.now()
        });
        console.log(`🚛 Move confirmation sent: ${moveId} -> server move #${moveCount}`);
      }

      // Update game state in database (simplified for Toyota reliability)
      await poolInstance.query(
        'UPDATE games SET updated_at = NOW() WHERE room_id = $1',
        [gameId]
      );

      // Broadcast move to other player with security info
      const moveRoom = io.sockets.adapter.rooms.get(gameId);
      const moveRoomSize = moveRoom ? moveRoom.size : 0;
      console.log('🔍 MOVE BROADCAST DEBUG: Room', gameId, 'has', moveRoomSize, 'sockets for moveMade event');
      socket.to(gameId).emit('moveMade', {
        move,
        playerId,
        color,
        timestamp: Date.now(),
        nextTurn: nextPlayer,
        inCheck,
        stateHash
      });

      // Confirm move to sender
      socket.emit('moveConfirmed', {
        move,
        nextTurn: nextPlayer,
        inCheck,
        stateHash
      });

      // Log successful move to database
      const auditLog = security.createAuditLog(gameId, playerId, 'move_made', {
        move,
        moveNumber: moveCount,
        validation: validation,
        analysis: analysis,
        stateHash,
        timestamp: Date.now()
      });
      
      await poolInstance.query(
        'INSERT INTO security_audit_log (game_id, player_id, action, data, hash) VALUES ($1, $2, $3, $4, $5)',
        [gameUUID, playerId, auditLog.action, JSON.stringify(auditLog.data), auditLog.hash]
      );
      
      console.log('📋 Move audit log saved to database');

    } catch (error) {
      console.error('❌ Error processing move:', error);
      console.error('❌ Error stack:', error.stack);
      console.error('❌ Error details:', JSON.stringify(error, null, 2));
      console.error('❌ Move data that failed:', JSON.stringify({ gameId, move, playerId, color, moveId }, null, 2));
      
      // 🚛 TOYOTA: Detailed database error logging for debugging move failures
      if (error.code) {
        console.error(`❌ Database error code: ${error.code}`);
        console.error(`❌ Database error detail: ${error.detail}`);
        console.error(`❌ Database constraint: ${error.constraint}`);
      }
      
      socket.emit('moveError', { 
        gameId, 
        moveId, 
        error: 'Failed to process move',
        details: error.message,
        code: error.code 
      });
    }
  });

  // Update user statistics when a game completes
  const updateUserStatisticsOnGameComplete = async (roomId, winner, gameResult, stakeAmount) => {
    try {
      console.log('📊 Updating user statistics for completed game:', { roomId, winner, gameResult, stakeAmount });
      const poolInstance = getPool();
      
      // Get game details
      const gameQuery = await poolInstance.query(
        'SELECT player_white_wallet, player_black_wallet, stake_amount FROM games WHERE room_id = $1',
        [roomId]
      );
      
      if (gameQuery.rows.length === 0) {
        console.error('❌ No game found for room:', roomId);
        return;
      }
      
      const game = gameQuery.rows[0];
      const whiteWallet = game.player_white_wallet;
      const blackWallet = game.player_black_wallet;
      const gameStake = parseFloat(game.stake_amount || stakeAmount || 0);
      
      console.log('🎮 Game details:', { whiteWallet, blackWallet, gameStake, winner });
      
      // Ensure both players exist in users table
      for (const wallet of [whiteWallet, blackWallet]) {
        await poolInstance.query(`
          INSERT INTO users (wallet_address, games_played, games_won, games_drawn, total_winnings, total_losses, current_win_streak, best_win_streak, created_at, updated_at)
          VALUES ($1, 0, 0, 0, 0, 0, 0, 0, NOW(), NOW())
          ON CONFLICT (wallet_address) DO NOTHING
        `, [wallet]);
      }
      
      // Calculate winnings/losses based on game result and 2% platform fee
      const platformFeeRate = 0.02; // 2% platform fee
      const totalPot = gameStake * 2;
      const netPot = totalPot * (1 - platformFeeRate);
      
      let whiteWinnings = 0, blackWinnings = 0;
      let whiteWins = 0, blackWins = 0;
      let whiteDraws = 0, blackDraws = 0;
      
      if (winner === 'white') {
        whiteWinnings = netPot;
        blackWinnings = -gameStake;
        whiteWins = 1;
      } else if (winner === 'black') {
        blackWinnings = netPot;
        whiteWinnings = -gameStake;
        blackWins = 1;
      } else if (winner === 'draw' || winner === null) {
        // Draw - both get their stake back minus small platform fee
        const refund = gameStake * (1 - platformFeeRate);
        whiteWinnings = refund - gameStake; // Small loss due to platform fee
        blackWinnings = refund - gameStake;
        whiteDraws = 1;
        blackDraws = 1;
      }
      
      console.log('💰 Calculated earnings:', { whiteWinnings, blackWinnings, whiteWins, blackWins, whiteDraws, blackDraws });
      
      // Update white player stats
      await poolInstance.query(`
        UPDATE users SET
          games_played = games_played + 1,
          games_won = games_won + $2,
          games_drawn = games_drawn + $3,
          total_winnings = total_winnings + $4,
          total_losses = total_losses + $5,
          current_win_streak = CASE WHEN $2 > 0 THEN current_win_streak + 1 ELSE 0 END,
          best_win_streak = CASE WHEN $2 > 0 AND current_win_streak + 1 > best_win_streak THEN current_win_streak + 1 ELSE best_win_streak END,
          updated_at = NOW()
        WHERE wallet_address = $1
      `, [whiteWallet, whiteWins, whiteDraws, Math.max(0, whiteWinnings), Math.max(0, -whiteWinnings), whiteWins]);
      
      // Update black player stats  
      await poolInstance.query(`
        UPDATE users SET
          games_played = games_played + 1,
          games_won = games_won + $2,
          games_drawn = games_drawn + $3,
          total_winnings = total_winnings + $4,
          total_losses = total_losses + $5,
          current_win_streak = CASE WHEN $2 > 0 THEN current_win_streak + 1 ELSE 0 END,
          best_win_streak = CASE WHEN $2 > 0 AND current_win_streak + 1 > best_win_streak THEN current_win_streak + 1 ELSE best_win_streak END,
          updated_at = NOW()
        WHERE wallet_address = $1
      `, [blackWallet, blackWins, blackDraws, Math.max(0, blackWinnings), Math.max(0, -blackWinnings), blackWins]);
      
      console.log('✅ User statistics updated successfully for completed game');
      
    } catch (error) {
      console.error('❌ Error updating user statistics:', error);
    }
  };

  // 🚛 TOYOTA RELIABILITY: Dynamic timeout system based on time control
  const getInactivityTimeoutMinutes = (timeControl) => {
    switch(timeControl) {
      case 'lightning': return 5;     // 5 minutes
      case 'blitz': return 10;        // 10 minutes  
      case 'rapid': return 30;        // 30 minutes (current)
      case 'casual': return 60;       // 1 hour
      case 'relaxed': return 180;     // 3 hours
      case 'daily': return 1440;      // 24 hours
      default: return 30;             // Default to 30 minutes
    }
  };

  // Handle game timeout and inactivity
  const handleGameTimeout = async (gameId) => {
    try {
      const poolInstance = getPool();
      
      // Get game state including time control information
      const result = await poolInstance.query('SELECT * FROM games WHERE room_id = $1', [gameId]);
      const game = result.rows[0];
      
      if (!game || game.game_state === 'finished') {
        return;
      }
      
      // 🚛 TOYOTA: Get appropriate timeout based on time control
      const timeoutMinutes = getInactivityTimeoutMinutes(game.time_control);
      const lastActivity = game.updated_at;
      const now = new Date();
      const timeDiff = now - lastActivity;
      
      if (timeDiff > timeoutMinutes * 60 * 1000) {
        console.log(`⏰ Game ${gameId} (${game.time_control}) timed out due to inactivity after ${timeoutMinutes} minutes`);
        
        // For timeout due to inactivity, mark as abandoned (no winner)
        // This is different from time control timeout where a player runs out of time
        let winner = null;
        let gameResult = 'abandoned'; // Use 'abandoned' instead of 'timeout' for inactivity
        
        // Update game state
        await poolInstance.query(
          'UPDATE games SET game_state = $1, winner = $2, game_result = $3, finished_at = $4 WHERE room_id = $5',
          ['finished', winner, gameResult, now, gameId]
        );
        
        // Update user statistics for abandoned game
        await updateUserStatisticsOnGameComplete(gameId, winner, gameResult, game.stake_amount);
        
        // Log timeout
        const auditLog = security.createAuditLog(gameId, 'system', 'game_abandoned', {
          winner,
          reason: 'inactivity',
          timeoutMinutes,
          timeControl: game.time_control,
          timestamp: Date.now()
        });
        
        await poolInstance.query(
          'INSERT INTO security_audit_log (game_id, player_id, action, data, hash) VALUES ($1, $2, $3, $4, $5)',
          [game.id, 'system', auditLog.action, JSON.stringify(auditLog.data), auditLog.hash]
        );
        
        // Notify players
        io.to(gameId).emit('gameAbandoned', {
          reason: `Game abandoned due to ${timeoutMinutes} minutes of inactivity`
        });
      }
    } catch (error) {
      console.error('Error handling game timeout:', error);
    }
  };
  
  // Check for timeouts every 5 minutes
  setInterval(() => {
    // Get all active games
    const poolInstance = getPool();
    poolInstance.query('SELECT room_id FROM games WHERE game_state = $1', ['active'])
      .then(result => {
        result.rows.forEach(row => {
          handleGameTimeout(row.room_id);
        });
      })
      .catch(error => {
        console.error('Error checking game timeouts:', error);
      });
  }, 5 * 60 * 1000); // 5 minutes

  // Handle chat messages
  socket.on('sendMessage', async ({ gameId, message, playerId, playerName }) => {
    try {
      // Basic message validation
      if (!message || message.trim().length === 0) {
        socket.emit('chatError', { error: 'Message cannot be empty' });
        return;
      }

      if (message.length > 500) {
        socket.emit('chatError', { error: 'Message too long (max 500 characters)' });
        return;
      }

      const poolInstance = getPool();
      
      // Insert new chat message into database
      await poolInstance.query(
        'INSERT INTO chat_messages (game_id, player_id, player_name, message, timestamp) VALUES ($1, $2, $3, $4, $5)',
        [gameId, playerId, playerName, message.trim(), new Date()]
      );

      // Broadcast message to all players in the game
      io.to(gameId).emit('chatMessage', {
        id: Date.now().toString(), // Use a unique ID for frontend
        gameId,
        playerId,
        playerName,
        message: message.trim(),
        timestamp: new Date()
      });

    } catch (error) {
      console.error('Error processing chat message:', error);
      socket.emit('chatError', { error: 'Failed to send message' });
    }
  });

  // Get chat messages for a room
  socket.on('getChatMessages', async (data, callback) => {
    try {
      const { roomId } = data;
      
      // Check if we have database access
      if (process.env.DATABASE_URL) {
        const poolInstance = getPool();
        
        // Get the game ID from the games table using room_id
        const gameResult = await poolInstance.query('SELECT id FROM games WHERE room_id = $1', [roomId]);
        if (gameResult.rows.length === 0) {
          console.log('❌ Game not found for room:', roomId);
          if (typeof callback === 'function') callback({ success: false, error: 'Game not found' });
          return;
        }
        
        const gameId = gameResult.rows[0].id;
        
        // Get chat messages from database
        const result = await poolInstance.query('SELECT id, player_id, player_name, message, created_at FROM chat_messages WHERE game_id = $1 ORDER BY created_at ASC', [gameId]);
        const messages = result.rows.map(msg => ({
          id: msg.id,
          gameId: roomId,
          playerId: msg.player_id,
          playerName: msg.player_name,
          message: msg.message,
          timestamp: msg.created_at
        }));
        if (typeof callback === 'function') callback({ success: true, messages });
      } else {
        // Use in-memory storage for testing
        const messages = testChatMessages.get(roomId) || [];
        if (typeof callback === 'function') callback({ success: true, messages });
      }
      
    } catch (error) {
      console.error('Error getting chat messages:', error);
      if (typeof callback === 'function') callback({ success: false, error: 'Failed to get chat messages' });
    }
  });

  // Send chat message to room
  socket.on('sendChatMessage', async (data, callback) => {
    try {
      const { roomId, message, playerWallet, playerRole } = data;
      
      if (!message || message.trim().length === 0) {
        if (typeof callback === 'function') callback({ success: false, error: 'Message cannot be empty' });
        return;
      }

      if (message.length > 500) {
        if (typeof callback === 'function') callback({ success: false, error: 'Message too long (max 500 characters)' });
        return;
      }

      const newMessage = {
        id: Date.now().toString(),
        roomId,
        playerWallet,
        playerRole,
        message: message.trim(),
        timestamp: new Date()
      };

      // Check if we have database access
      if (process.env.DATABASE_URL) {
        const poolInstance = getPool();
        
        // Get the game ID from the games table using room_id
        const gameResult = await poolInstance.query('SELECT id FROM games WHERE room_id = $1', [roomId]);
        if (gameResult.rows.length === 0) {
          console.log('❌ Game not found for room:', roomId);
          if (typeof callback === 'function') callback({ success: false, error: 'Game not found' });
          return;
        }
        
        const gameId = gameResult.rows[0].id;
        
        // Insert new chat message into database
        await poolInstance.query(
          'INSERT INTO chat_messages (game_id, player_id, player_name, message, created_at) VALUES ($1, $2, $3, $4, $5)',
          [gameId, playerWallet, playerRole, message.trim(), new Date()]
        );
      } else {
        // Use in-memory storage for testing
        const messages = testChatMessages.get(roomId) || [];
        messages.push(newMessage);
        testChatMessages.set(roomId, messages);
      }

      console.log('💬 Chat message sent:', roomId, playerWallet, message);
      if (typeof callback === 'function') callback({ success: true, message: newMessage });

      // Broadcast message to all players in the room EXCEPT the sender
      console.log('📢 Broadcasting chat message to room:', roomId);
      console.log('📢 Message to broadcast:', newMessage);
      
      // Debug: Check how many sockets are in the room
      const roomSockets = io.sockets.adapter.rooms.get(roomId);
      const socketCount = roomSockets ? roomSockets.size : 0;
      console.log('📢 Number of sockets in room:', roomId, '=', socketCount);
      
      // Broadcast to other players in the room (excluding sender)
      socket.to(roomId).emit('chatMessage', newMessage);
      console.log('📢 Chat message broadcast completed (excluding sender)');
      
      // Debug: Log the socket IDs in the room
      if (roomSockets) {
        const socketIds = Array.from(roomSockets);
        console.log('📢 Socket IDs in room:', roomId, '=', socketIds);
        console.log('📢 Sender socket ID:', socket.id);
        console.log('📢 Broadcasting to sockets:', socketIds.filter(id => id !== socket.id));
      }

    } catch (error) {
      console.error('Error sending chat message:', error);
      if (typeof callback === 'function') callback({ success: false, error: 'Failed to send message' });
    }
  });

  // Handle game state requests
  socket.on('getGameState', async (gameId) => {
    try {
      const poolInstance = getPool();
      const result = await poolInstance.query('SELECT game_state FROM games WHERE room_id = $1', [gameId]);
      const gameState = result.rows[0];
      if (gameState) {
        socket.emit('gameState', gameState.game_state);
      } else {
        socket.emit('gameState', 'waiting');
      }
    } catch (error) {
      console.error('Error getting game state:', error);
      socket.emit('gameState', 'waiting');
    }
  });

  // Handle chat history requests
  socket.on('getChatHistory', async (gameId) => {
    try {
      const poolInstance = getPool();
      const result = await poolInstance.query('SELECT player_id, player_name, message, timestamp FROM chat_messages WHERE game_id = $1 ORDER BY timestamp ASC', [gameId]);
      const messages = result.rows.map(msg => ({
        id: msg.id, // Assuming msg.id is the unique ID from the DB
        gameId: msg.game_id,
        playerId: msg.player_id,
        playerName: msg.player_name,
        message: msg.message,
        timestamp: msg.timestamp
      }));
      socket.emit('chatHistory', messages);
    } catch (error) {
      console.error('Error fetching chat history:', error);
      socket.emit('chatHistory', []);
    }
  });

  // Handle player ready status
  socket.on('playerReady', ({ gameId, playerId, color }) => {
    socket.to(gameId).emit('playerReady', { playerId, color });
  });

  // Handle game resignation
  socket.on('resignGame', ({ gameId, playerId, color }) => {
    io.to(gameId).emit('gameResigned', { 
      playerId, 
      color,
      winner: color === 'white' ? 'black' : 'white',
      timestamp: Date.now()
    });
  });

  // Handle draw offers
  socket.on('offerDraw', ({ gameId, playerId, color }) => {
    socket.to(gameId).emit('drawOffered', { playerId, color });
  });

  socket.on('respondToDraw', ({ gameId, accepted }) => {
    io.to(gameId).emit('drawResponse', { accepted, timestamp: Date.now() });
  });

  // Handle game completion (checkmate, resignation, timeout, draw)
  socket.on('gameComplete', async (data, callback) => {
    try {
      const { roomId, winner, gameResult, playerRole } = data;
      console.log('🏁 Game completion event received:', { roomId, winner, gameResult, playerRole });
      
      if (!roomId) {
        console.error('❌ No roomId provided for game completion');
        if (typeof callback === 'function') callback({ success: false, error: 'Room ID required' });
        return;
      }
      
      // Update game state in database
      const poolInstance = getPool();
      await poolInstance.query(
        'UPDATE games SET game_state = $1, winner = $2, game_result = $3, finished_at = NOW() WHERE room_id = $4',
        ['finished', winner, gameResult, roomId]
      );
      
      // Update user statistics
      await updateUserStatisticsOnGameComplete(roomId, winner, gameResult);
      
      // Broadcast game completion to all players in room
      io.to(roomId).emit('gameFinished', {
        winner,
        gameResult,
        timestamp: Date.now()
      });
      
      console.log('✅ Game completion processed successfully');
      if (typeof callback === 'function') callback({ success: true });
      
    } catch (error) {
      console.error('❌ Error processing game completion:', error);
      if (typeof callback === 'function') callback({ success: false, error: error.message });
    }
  });

  // 🚛 TOYOTA RELIABILITY: Handle time control timeout (player runs out of allocated time)
  socket.on('timeControlTimeout', async (data, callback) => {
    try {
      const { gameId, timedOutPlayer } = data;
      console.log(`⏰ Time control timeout received: ${timedOutPlayer} ran out of time in ${gameId}`);
      
      if (!gameId || !timedOutPlayer) {
        console.error('❌ Missing gameId or timedOutPlayer for timeout');
        if (typeof callback === 'function') callback({ success: false, error: 'Missing required data' });
        return;
      }
      
      // Determine winner (opposite of timed out player)
      const winner = timedOutPlayer === 'white' ? 'black' : 'white';
      
      // Update game state in database
      const poolInstance = getPool();
      await poolInstance.query(
        'UPDATE games SET game_state = $1, winner = $2, game_result = $3, finished_at = NOW() WHERE room_id = $4',
        ['finished', winner, 'timeout', gameId]
      );
      
      // Update user statistics for time control timeout
      await updateUserStatisticsOnGameComplete(gameId, winner, 'timeout');
      
      // Log the timeout event
      const auditLog = security.createAuditLog(gameId, 'system', 'time_control_timeout', {
        winner,
        timedOutPlayer,
        reason: 'time_control',
        timestamp: Date.now()
      });
      
      const gameResult = await poolInstance.query('SELECT id FROM games WHERE room_id = $1', [gameId]);
      if (gameResult.rows.length > 0) {
        await poolInstance.query(
          'INSERT INTO security_audit_log (game_id, player_id, action, data, hash) VALUES ($1, $2, $3, $4, $5)',
          [gameResult.rows[0].id, 'system', auditLog.action, JSON.stringify(auditLog.data), auditLog.hash]
        );
      }
      
      // Broadcast timeout result to all players in room
      io.to(gameId).emit('gameFinished', {
        winner,
        gameResult: 'timeout',
        reason: `${timedOutPlayer} ran out of time`,
        timestamp: Date.now()
      });
      
      console.log(`✅ Time control timeout processed: ${winner} wins, ${timedOutPlayer} timed out`);
      if (typeof callback === 'function') callback({ success: true, winner });
      
    } catch (error) {
      console.error('❌ Error processing time control timeout:', error);
      if (typeof callback === 'function') callback({ success: false, error: error.message });
    }
  });

  // Handle connection status
  socket.on('ping', () => {
    socket.emit('pong');
  });

  // Handle custom test events
  socket.on('customEvent', (data) => {
    console.log('📨 Received custom event:', data);
    socket.emit('customResponse', { 
      received: data, 
      serverTime: new Date().toISOString(),
      socketId: socket.id 
    });
  });

  socket.on('disconnect', () => {
    console.log('User disconnected:', socket.id);
    
    // Clean up player session
    // No in-memory playerSessions to clean up
  });
});

const PORT = process.env.PORT || 8080; // Use DigitalOcean's PORT or default to 8080
console.log('🔧 Server configuration:');
console.log('  - PORT:', PORT);
console.log('  - NODE_ENV:', process.env.NODE_ENV);
console.log('  - DATABASE_URL:', process.env.DATABASE_URL ? 'Set' : 'Not set');
console.log('  - DATABASE_CA_CERT:', process.env.DATABASE_CA_CERT ? 'Set' : 'Not set');

server.listen(PORT, '0.0.0.0', async () => {
  console.log(`🚀 Server running on port ${PORT}`);
  
  try {
    // Initialize database and create tables
    await initializeDatabase();
    console.log('✅ Server startup completed successfully');
  } catch (error) {
    console.error('❌ Server startup failed:', error);
    // Don't exit - let the server run for health checks
  }
});

// Get room status endpoint (enhanced with deposit checking)
app.get('/api/room-status/:roomId', async (req, res) => {
  console.log('📊 Getting room status for:', req.params.roomId);
  
  try {
    const { roomId } = req.params;
    
    if (!process.env.DATABASE_URL) {
      console.log('⚠️ DATABASE_URL not set - using test mode');
      return res.json({
        playerCount: 0,
        players: [],
        escrowCount: 0,
        escrows: {},
        gameStarted: false,
        testMode: true
      });
    }

    const poolInstance = getPool();

    // Get room info
    const roomResult = await poolInstance.query(
      'SELECT player_white_wallet, player_black_wallet, game_state FROM games WHERE room_id = $1',
      [roomId]
    );

    if (roomResult.rows.length === 0) {
      return res.status(404).json({ error: 'Room not found' });
    }

    const room = roomResult.rows[0];
    
    // Get players
    const players = [room.player_white_wallet, room.player_black_wallet].filter(Boolean);
    
    // Get escrows with status
    const escrowResult = await poolInstance.query(
      'SELECT player_wallet, escrow_amount, status, blockchain_tx_id FROM escrows WHERE room_id = $1',
      [roomId]
    );

    const escrows = {};
    let confirmedDeposits = 0;
    
    escrowResult.rows.forEach(escrow => {
      escrows[escrow.player_wallet] = escrow.escrow_amount;
      if (escrow.status === 'confirmed') {
        confirmedDeposits++;
      }
    });

    const gameStarted = room.game_state === 'active';
    
    // AUTO-START LOGIC: If both players present, both escrows exist, but game not started
    // Check if this should trigger game start
    if (!gameStarted && 
        room.player_white_wallet && 
        room.player_black_wallet && 
        escrowResult.rows.length === 2 &&
        confirmedDeposits < 2) {
      
      console.log('🔍 Checking if deposits are complete on-chain...');
      
      // In a real implementation, we'd check on-chain deposit status here
      // For now, assume deposits are complete if escrows exist for 30+ seconds
      const oldestEscrow = await poolInstance.query(
        'SELECT MIN(created_at) as oldest FROM escrows WHERE room_id = $1',
        [roomId]
      );
      
      if (oldestEscrow.rows[0]?.oldest) {
        const escrowAge = Date.now() - new Date(oldestEscrow.rows[0].oldest).getTime();
        if (escrowAge > 30000) { // 30 seconds
          console.log('🎮 Auto-starting game after deposit timeout');
          
          // Update escrows to confirmed status
          await poolInstance.query(
            'UPDATE escrows SET status = $1 WHERE room_id = $2',
            ['confirmed', roomId]
          );
          
          // Start the game
          await poolInstance.query(
            'UPDATE games SET game_state = $1 WHERE room_id = $2',
            ['active', roomId]
          );
          
          // Broadcast game start
          io.to(roomId).emit('gameStarted', {
            roomId: roomId,
            gameState: {
              position: STARTING_POSITION,
              currentPlayer: 'white',
              gameActive: true,
              players: {
                white: room.player_white_wallet,
                black: room.player_black_wallet
              }
            }
          });
          
          console.log('✅ Game auto-started for room:', roomId);
          
          // Update response to reflect new state
          confirmedDeposits = 2;
          gameStarted = true;
        }
      }
    }

    const response = {
      playerCount: players.length,
      players: players,
      escrowCount: escrowResult.rows.length,
      escrows: escrows,
      gameStarted: gameStarted,
      confirmedDeposits: confirmedDeposits
    };

    console.log('📊 Room status response:', response);
    res.json(response);
    
  } catch (error) {
    console.error('❌ Error getting room status:', error);
    res.status(500).json({ error: 'Failed to get room status' });
  }
});<|MERGE_RESOLUTION|>--- conflicted
+++ resolved
@@ -1687,14 +1687,7 @@
           const gameData = await poolInstance.query('SELECT time_limit FROM games WHERE room_id = $1', [roomId]);
           const timeLimit = gameData.rows[0]?.time_limit || 600;
           
-<<<<<<< HEAD
-          await poolInstance.query(
-            'UPDATE games SET game_state = $1, white_time_remaining = $2, black_time_remaining = $3, last_move_time = NOW(), started_at = NOW() WHERE room_id = $4', 
-            ['active', timeLimit, timeLimit, roomId]
-          );
-=======
           await poolInstance.query('UPDATE games SET game_state = $1, started_at = NOW() WHERE room_id = $2', ['active', roomId]);
->>>>>>> 3afae797
           
           // Broadcast game started event to ALL players in the room
           console.log('📢 Broadcasting gameStarted event to room:', roomId);
@@ -1802,19 +1795,8 @@
         
         console.log('🎮 Both deposits confirmed - starting game!');
         
-<<<<<<< HEAD
-        // 🛡️ TIMER SECURITY: Update game state to active and initialize timers
-        const gameData = await poolInstance.query('SELECT time_limit FROM games WHERE room_id = $1', [roomId]);
-        const timeLimit = gameData.rows[0]?.time_limit || 600;
-        
-        await poolInstance.query(
-          'UPDATE games SET game_state = $1, white_time_remaining = $2, black_time_remaining = $3, last_move_time = NOW(), started_at = NOW() WHERE room_id = $4', 
-          ['active', timeLimit, timeLimit, roomId]
-        );
-=======
         // Update game state to active
         await poolInstance.query('UPDATE games SET game_state = $1, started_at = NOW() WHERE room_id = $2', ['active', roomId]);
->>>>>>> 3afae797
         
         // Broadcast game started event to ALL players in the room
         console.log('📢 Broadcasting gameStarted event to room:', roomId);
@@ -2285,42 +2267,7 @@
       );
       const moveCount = moveCountResult.rows[0].next_move_number;
       
-<<<<<<< HEAD
-      // 🛡️ TIMER SECURITY: Get current timer values and calculate new values
-      const currentGameData = await poolInstance.query(
-        'SELECT white_time_remaining, black_time_remaining, time_limit, last_move_time FROM games WHERE room_id = $1',
-        [gameId]
-      );
-      
-      let whiteTimeRemaining, blackTimeRemaining;
-      if (currentGameData.rows.length > 0 && currentGameData.rows[0].white_time_remaining !== null) {
-        // Use existing timer values
-        whiteTimeRemaining = currentGameData.rows[0].white_time_remaining;
-        blackTimeRemaining = currentGameData.rows[0].black_time_remaining;
-        
-        // Calculate time spent on this move
-        const lastMoveTime = currentGameData.rows[0].last_move_time;
-        const currentTime = Date.now();
-        const timeSpentOnMove = lastMoveTime ? Math.floor((currentTime - new Date(lastMoveTime).getTime()) / 1000) : 0;
-        
-        // Deduct time from the player who just moved
-        if (color === 'white') {
-          whiteTimeRemaining = Math.max(0, whiteTimeRemaining - timeSpentOnMove);
-        } else {
-          blackTimeRemaining = Math.max(0, blackTimeRemaining - timeSpentOnMove);
-        }
-        
-        console.log(`🛡️ TIMER UPDATE: ${color} spent ${timeSpentOnMove}s, remaining: white=${whiteTimeRemaining}s, black=${blackTimeRemaining}s`);
-      } else {
-        // Initialize timer values for new game
-        const timeLimit = currentGameData.rows[0]?.time_limit || 600;
-        whiteTimeRemaining = timeLimit;
-        blackTimeRemaining = timeLimit;
-        console.log(`🛡️ TIMER INIT: Starting with ${timeLimit}s for both players`);
-      }
-=======
-
->>>>>>> 3afae797
+
 
       // Store in game_moves table with proper structure
       console.log(`🔧 About to store move: gameUUID=${gameUUID}, moveCount=${moveCount}, color=${color}, piece=${piece}`);
@@ -2347,14 +2294,10 @@
       ]);
       console.log(`🎯 Move INSERT completed successfully`);
       
-<<<<<<< HEAD
-      // 🛡️ TIMER SECURITY: Update move_count and timer values in games table
-=======
       // Update move count in games table
->>>>>>> 3afae797
       await poolInstance.query(
-        'UPDATE games SET move_count = $1, white_time_remaining = $2, black_time_remaining = $3, last_move_time = NOW() WHERE room_id = $4',
-        [moveCount, whiteTimeRemaining, blackTimeRemaining, gameId]
+        'UPDATE games SET move_count = $1 WHERE room_id = $2',
+        [moveCount, gameId]
       );
       
       console.log(`✅ Move ${moveCount} stored in database for ${gameId}`);
