--- conflicted
+++ resolved
@@ -2339,9 +2339,6 @@
       console.error('❌ Error processing move:', error);
       console.error('❌ Error stack:', error.stack);
       console.error('❌ Error details:', JSON.stringify(error, null, 2));
-<<<<<<< HEAD
-              socket.emit('moveError', { gameId, moveId, error: 'Failed to process move' });
-=======
       console.error('❌ Move data that failed:', JSON.stringify({ gameId, move, playerId, color, moveId }, null, 2));
       
       // 🚛 TOYOTA: Detailed database error logging for debugging move failures
@@ -2358,7 +2355,6 @@
         details: error.message,
         code: error.code 
       });
->>>>>>> 8e9fcc1d
     }
   });
 
